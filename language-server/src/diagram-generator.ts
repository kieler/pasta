--- conflicted
+++ resolved
@@ -152,26 +152,15 @@
             const hazards = collectElementsWithSubComps(model.hazards);
             const sysCons = collectElementsWithSubComps(model.systemLevelConstraints);
             stpaChildren = stpaChildren.concat([
-<<<<<<< HEAD
                 ...hazards.map(sh => this.generateAspectWithEdges(sh)).flat(1),
                 ...sysCons.map(ssc => this.generateAspectWithEdges(ssc)).flat(1)
-=======
-                ...hazards.map(sh => this.generateAspectWithEdges(sh, args)).flat(1),
-                ...sysCons.map(ssc => this.generateAspectWithEdges(ssc, args)).flat(1)
->>>>>>> a4146710
             ]);
         } else {
             // subcomponents are contained in the parent
             stpaChildren = stpaChildren.concat([
-<<<<<<< HEAD
                 ...model.hazards?.map(h => this.generateAspectWithEdges(h)).flat(1),
                 ...model.systemLevelConstraints?.map(sc => this.generateAspectWithEdges(sc)).flat(1),
                 ...model.systemLevelConstraints?.map(sc => sc.subComps?.map(ssc => this.generateEdgesForSTPANode(ssc))).flat(2)
-=======
-                ...model.hazards?.map(h => this.generateAspectWithEdges(h, args)).flat(1),
-                ...model.systemLevelConstraints?.map(sc => this.generateAspectWithEdges(sc, args)).flat(1),
-                ...model.systemLevelConstraints?.map(sc => sc.subComps?.map(ssc => this.generateEdgesForSTPANode(ssc, args))).flat(2)
->>>>>>> a4146710
             ]);
         }
         stpaChildren = stpaChildren.concat([
@@ -196,13 +185,7 @@
 
         if (model.controlStructure) {
             // determine the nodes of the control structure graph
-<<<<<<< HEAD
             const csNodes = model.controlStructure?.nodes.map(n => this.generateCSNode(n));
-            // each node should be placed in a specifc layer based on the hierarchy level. therefore positions must be set
-            setPositionsForCSNodes(csNodes);
-=======
-            const csNodes = model.controlStructure?.nodes.map(n => this.generateCSNode(n, args));
->>>>>>> a4146710
             // children (nodes and edges) of the control structure
             const CSChildren = [
                 ...csNodes,
@@ -236,12 +219,7 @@
      * @param args GeneratorCOntext of the STPA model
      * @returns A list of edges for the control structure.
      */
-<<<<<<< HEAD
     private generateVerticalCSEdges(nodes: Node[]): CSEdge[] {
-=======
-    private generateVerticalCSEdges(nodes: Node[], args: GeneratorContext<Model>): CSEdge[] {
-        const idCache = args.idCache;
->>>>>>> a4146710
         let edges: CSEdge[] = [];
         // for every control action and feedback of every a node, a edge should be created
         for (const node of nodes) {
@@ -257,11 +235,7 @@
                     label.push(com.label);
                 }
                 const e = this.generateCSEdge(edgeId, sourceId ? sourceId : '', targetId ? targetId : '',
-<<<<<<< HEAD
                     label, EdgeDirection.DOWN);
-=======
-                    label, EdgeDirection.DOWN, args);
->>>>>>> a4146710
                 edges.push(e);
             }
             // create edges representing feedback
@@ -276,11 +250,7 @@
                     label.push(com.label);
                 }
                 const e = this.generateCSEdge(edgeId, sourceId ? sourceId : '', targetId ? targetId : '',
-<<<<<<< HEAD
                     label, EdgeDirection.UP);
-=======
-                    label, EdgeDirection.UP, args);
->>>>>>> a4146710
                 edges.push(e);
             }
         }
@@ -311,25 +281,21 @@
      * @param param5 GeneratorContext of the STPA model.
      * @returns A control structure edge.
      */
-<<<<<<< HEAD
-    private generateCSEdge(edgeId: string, sourceId: string, targetId: string, label: string, direction: EdgeDirection): CSEdge {
-=======
-    private generateCSEdge(edgeId: string, sourceId: string, targetId: string, label: string[], direction: EdgeDirection, { idCache }: GeneratorContext<Model>): CSEdge {
->>>>>>> a4146710
+    private generateCSEdge(edgeId: string, sourceId: string, targetId: string, label: string[], direction: EdgeDirection): CSEdge {
         // needed for correct layout
         const children: SModelElement[] = [];
-        if (label.find(l => l != '')) {
+        if (label.find(l => l !== '')) {
             label.forEach(l => {
                 children.push({
                     type: 'label:xref',
-                    id: idCache.uniqueId(edgeId + '.label'),
+                    id: this.idCache.uniqueId(edgeId + '.label'),
                     text: l
                 } as SLabel);
             });
         } else {
             children.push({
                 type: 'label:xref',
-                id: idCache.uniqueId(edgeId + '.label'),
+                id: this.idCache.uniqueId(edgeId + '.label'),
                 text: ' '
             } as SLabel);
 
@@ -340,17 +306,7 @@
             sourceId: sourceId!,
             targetId: targetId!,
             direction: direction,
-<<<<<<< HEAD
-            children: [
-                <SLabel>{
-                    type: 'label:xref',
-                    id: this.idCache.uniqueId(edgeId + '.label'),
-                    text: label
-                }
-            ]
-=======
             children: children
->>>>>>> a4146710
         };
     }
 
@@ -430,11 +386,7 @@
      * @param param4 GeneratorContext of the STPA model.
      * @returns An STPAEdge.
      */
-<<<<<<< HEAD
     private generateSTPAEdge(edgeId: string, sourceId: string, targetId: string, label: string): STPAEdge {
-=======
-    private generateSTPAEdge(edgeId: string, sourceId: string, targetId: string, label: string, { idCache }: GeneratorContext<Model>): STPAEdge {
->>>>>>> a4146710
         let children: SModelElement[] = [];
         if (label !== '') {
             children = [
@@ -460,18 +412,10 @@
      * @param args GeneratorContext of the STPA model.
      * @returns A STPANode representing {@code node}.
      */
-<<<<<<< HEAD
     private generateSTPANode(node: AstNode): STPANode {
         if (isLoss(node) || isHazard(node) || isSystemConstraint(node) || isContConstraint(node) || isLossScenario(node)
             || isSafetyConstraint(node) || isResponsibility(node) || isUCA(node)) {
             const nodeId = this.idCache.uniqueId(node.name, node);
-=======
-    private generateSTPANode(node: AstNode, args: GeneratorContext<Model>): STPANode {
-        const idCache = args.idCache;
-        if (isLoss(node) || isHazard(node) || isSystemConstraint(node) || isContConstraint(node) || isLossScenario(node)
-            || isSafetyConstraint(node) || isResponsibility(node) || isUCA(node)) {
-            const nodeId = idCache.uniqueId(node.name, node);
->>>>>>> a4146710
             // determines the hierarchy level for subcomponents. For other components the value is 0.
             let lvl = 0;
             let container = node.$container;
