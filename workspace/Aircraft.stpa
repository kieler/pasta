--- conflicted
+++ resolved
@@ -153,10 +153,7 @@
             As a result, insufficient deceleration may be provided upon landing" [H7.1]
 Scenario7 "The BSCU does not send Brake command, but the brakes are applied due to hydraulic valve failure. 
             As a result, acceleration may be insufficient during takeoff" [H7.6]
-<<<<<<< HEAD
-
-SafetyRequirements
-SR1 "Sufficient braking must be applied when sending the Brake comman upon landing" [Scenario6]
+
 
 Rules
 RL1 {
@@ -268,6 +265,4 @@
     context: {
         FlightCrew.BCSUmode = "on"
     } 
-} [H2]
-=======
->>>>>>> 6ed16a25
+} [H2]