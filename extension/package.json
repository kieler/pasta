--- conflicted
+++ resolved
@@ -190,11 +190,7 @@
         "source-map-loader": "^3.0.0",
         "sprotty-vscode": "^0.2.0",
         "stpa-language-server": "^0.0.0",
-<<<<<<< HEAD
-        "stpa-sprotty-webview": "^0.0.8",
         "context-table-webview": "^0.0.1",
-=======
->>>>>>> 6ed16a25
         "ts-loader": "^9.2.6",
         "typescript": "3.8.3",
         "vscode-languageclient": "^7.0.0",
@@ -206,20 +202,10 @@
         "style-loader": "^1.2.1"
     },
     "scripts": {
-<<<<<<< HEAD
-        "prepare": "yarn run clean && yarn run build && yarn run copy-language-server && yarn run copy-webview && yarn run copy-context-table",
+        "prepare": "yarn run clean && yarn run build && yarn run copy-language-server",
         "clean": "rimraf pack",
         "build": "webpack --mode=development",
         "watch": "webpack --mode=development --watch",
         "copy-language-server": "copy ..\\language-server\\out\\* pack",
-        "copy-webview": "xcopy ..\\webview\\out\\* pack",
-        "copy-context-table": "xcopy ..\\context-table\\out\\* pack"
-=======
-        "prepare": "yarn run clean && yarn run build && yarn run copy-language-server",
-        "clean": "rimraf pack",
-        "build": "webpack --mode=development",
-        "watch": "webpack --mode=development --watch",
-        "copy-language-server": "copy ..\\language-server\\out\\* pack"
->>>>>>> 6ed16a25
     }
 }