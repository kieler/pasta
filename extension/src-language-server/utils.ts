--- conflicted
+++ resolved
@@ -15,14 +15,10 @@
  * SPDX-License-Identifier: EPL-2.0
  */
 
-import { LangiumDocument } from "langium";
+import { LangiumDocument, LangiumSharedServices } from "langium";
 import { LangiumSprottySharedServices } from "langium-sprotty";
 import { URI } from 'vscode-uri';
-<<<<<<< HEAD
-import { Model } from "./generated/ast";
-=======
-import { LangiumDocument, LangiumSharedServices } from "langium";
->>>>>>> 2bc17a6e
+import { Model } from './generated/ast';
 
 /**
  * Determines the model for {@code uri}.
