--- conflicted
+++ resolved
@@ -20,7 +20,6 @@
 import { SLabel, SModelElement } from "sprotty-protocol";
 import { getDescription } from "../../utils";
 import { CSEdge, CSNode, PastaPort, STPAEdge, STPANode } from "./stpa-interfaces";
-<<<<<<< HEAD
 import {
     DUMMY_NODE_TYPE,
     EdgeType,
@@ -30,10 +29,6 @@
     STPAAspect,
     STPA_NODE_TYPE,
 } from "./stpa-model";
-import { getAspect } from "./utils";
-=======
-import { DUMMY_NODE_TYPE, EdgeType, PORT_TYPE, PortSide, STPAAspect, STPA_NODE_TYPE } from "./stpa-model";
->>>>>>> 389d4daa
 import { StpaSynthesisOptions } from "./stpa-synthesis-options";
 import { getAspect } from "./utils";
 
