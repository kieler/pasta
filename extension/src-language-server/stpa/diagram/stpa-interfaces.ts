/*
 * KIELER - Kiel Integrated Environment for Layout Eclipse RichClient
 *
 * http://rtsys.informatik.uni-kiel.de/kieler
 *
 * Copyright 2021-2024 by
 * + Kiel University
 *   + Department of Computer Science
 *     + Real-Time and Embedded Systems Group
 *
 * This program and the accompanying materials are made available under the
 * terms of the Eclipse Public License 2.0 which is available at
 * http://www.eclipse.org/legal/epl-2.0.
 *
 * SPDX-License-Identifier: EPL-2.0
 */

<<<<<<< HEAD
import { Point, SEdge, SNode, SPort } from "sprotty-protocol";
import { EdgeType, PortSide, STPAAspect } from "./stpa-model";
=======
import { SEdge, SNode, SPort } from "sprotty-protocol";
import { EdgeType, PortSide, STPAAspect } from "./stpa-model.js";
>>>>>>> 1bc9aa9c

export interface ParentNode extends SNode {
    modelOrder: boolean;
}

/**
 * Node representing a STPA component.
 */
export interface STPANode extends SNode {
    aspect: STPAAspect;
    description: string;
    hierarchyLvl: number;
    highlight?: boolean;
    level?: number;
    controlAction?: string;
    modelOrder?: boolean;
}

/**
 * Edge representing an edge in the relationship graph.
 */
export interface STPAEdge extends SEdge {
    aspect: STPAAspect;
    highlight?: boolean;
    junctionPoints?: Point[];
}

/** Port representing a port in the STPA graph. */
export interface PastaPort extends SPort {
    side?: PortSide;
    /** Saves start and end of the edge for which the port was created. Needed to sort the ports based on their associacted edges. */
    associatedEdge?: { node1: string; node2: string };
}

/**
 * Node representing a system component in the control structure.
 */
export interface CSNode extends SNode {
    level?: number;
    hasMissingFeedback?: boolean;
    hasChildren: boolean;
    expanded: boolean;
}

/**
 * Edge representing control actions and feedback in the control structure.
 */
export interface CSEdge extends SEdge {
    edgeType: EdgeType;
}<|MERGE_RESOLUTION|>--- conflicted
+++ resolved
@@ -15,13 +15,8 @@
  * SPDX-License-Identifier: EPL-2.0
  */
 
-<<<<<<< HEAD
 import { Point, SEdge, SNode, SPort } from "sprotty-protocol";
-import { EdgeType, PortSide, STPAAspect } from "./stpa-model";
-=======
-import { SEdge, SNode, SPort } from "sprotty-protocol";
 import { EdgeType, PortSide, STPAAspect } from "./stpa-model.js";
->>>>>>> 1bc9aa9c
 
 export interface ParentNode extends SNode {
     modelOrder: boolean;
