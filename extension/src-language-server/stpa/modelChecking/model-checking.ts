/*
 * KIELER - Kiel Integrated Environment for Layout Eclipse RichClient
 *
 * http://rtsys.informatik.uni-kiel.de/kieler
 *
 * Copyright 2022-2023 by
 * + Kiel University
 *   + Department of Computer Science
 *     + Real-Time and Embedded Systems Group
 *
 * This program and the accompanying materials are made available under the
 * terms of the Eclipse Public License 2.0 which is available at
 * http://www.eclipse.org/legal/epl-2.0.
 *
 * SPDX-License-Identifier: EPL-2.0
 */

import { DCARule, Model, Rule, Variable, VariableValue, isRule } from "../../generated/ast";
import { LangiumSprottySharedServices } from "langium-sprotty";
import { Reference } from "langium";
import { URI } from "vscode-uri";
import { getModel } from "../../utils";

/**
 * Respresents an LTL formula.
 */
class LTLFormula {
    /** LTL formula */
    formula: string;
    /** description of the LTL formula */
    description: string;
    /** UCA that was used to create the LTL formula */
    ucaId: string;

    contextVariables: string;
    type: string;
}

/**
 * Provides the different UCA types. WRONG_TIME can be used to indicate too-early or too-late.
 */
class UCA_TYPE {
    static NOT_PROVIDED = "not-provided";
    static PROVIDED = "provided";
    static TOO_EARLY = "too-early";
    static TOO_LATE = "too-late";
    static APPLIED_TOO_LONG = "applied-too-long";
    static STOPPED_TOO_SOON = "stopped-too-soon";
    static WRONG_TIME = "wrong-time";
    static UNDEFINED = "undefined";
}

/**
 * Operator strings.
 */
const GT = ">";
const LT = "<";
const GTE = ">=";
const LTE = "<=";
const EQ = "==";
const NEQ = "!=";

/**
 * Generates the LTL formulae for the UCAs in the file given by {@code uri}.
 * @param uri URI of the file for which the LTL should be generated.
 * @param shared Langium/Sprotty services.
 * @returns LTL formulae for the UCAs in the given model.
 */
export async function generateLTLFormulae(
    uri: string,
    shared: LangiumSprottySharedServices
): Promise<Record<string, LTLFormula[]>> {
    // get the current model
    let model = await getModel(uri, shared);

    // references are not found if the stpa file has not been opened since then the linter has not been activated yet
<<<<<<< HEAD
    // if (model.rules[0]?.contexts[0]?.vars[0]?.ref === undefined) {
    //     // build document
    //     await shared.workspace.DocumentBuilder.update([URI.parse(uri)], []);
    //     // update the model
    //     model = getModel(uri, shared);
    // }
=======
    if (model.rules.length > 0 && model.rules[0]?.contexts[0]?.vars[0]?.ref === undefined) {
        // build document
        await shared.workspace.DocumentBuilder.update([URI.parse(uri)], []);
        // update the model
        model = getModel(uri, shared);
    }
    // ltl formulas are saved per controller
    const map: Record<string, LTLFormula[]> = {};
    await translateUCAsToLTLFormulas(model, map);
    await translateDCAsToLTLFormulas(model, map);
    return map;
}

/**
 * Translates the DCAs of the given model to LTL formulae.
 * @param model The model containing the DCAs that should be translated.
 * @param map Map containing the LTL formulae for the controllers of the model.
 */
async function translateDCAsToLTLFormulas(model: Model, map: Record<string, LTLFormula[]>): Promise<void> {
    if (model.allDCAs.length > 0 && model.allDCAs) {
        for (const rule of model.allDCAs) {
            translateRuleToLTLFormulas(rule, map);
        }
    }
}
>>>>>>> 0d799ed9

/**
 * Translates the UCAs of the given model to LTL formulae.
 * @param model The model containing the UCAs that should be translated.
 * @param map Map containing the LTL formulae for the controllers of the model.
 */
async function translateUCAsToLTLFormulas(model: Model, map: Record<string, LTLFormula[]>): Promise<void> {
    if (model.rules.length > 0 && model.rules) {
        for (const rule of model.rules) {
            translateRuleToLTLFormulas(rule, map);
        }
    }
}

/**
 * Translates the given rule to LTL formulae.
 * @param rule The rule that should be translated.
 * @param map Map containing the LTL formulae for the controllers of the model.
 */
async function translateRuleToLTLFormulas(rule: Rule | DCARule, map: Record<string, LTLFormula[]>): Promise<void> {
    const controller = rule.system.$refText;
    // control action string
    const controlAction = controller + "." + rule.action.$refText;
    for (const uca of rule.contexts) {
        // calculate the contextVariable string
        let contextVariables = await createLTLContextVariable(uca.vars[0], uca.values[0]);
        for (let i = 1; i < uca.vars.length; i++) {
            contextVariables += "&&" + (await createLTLContextVariable(uca.vars[i], uca.values[i]));
        }
        // translate uca based on the rule type
        const ltlString = createLTLString(rule, contextVariables, controlAction);
        const ltlFormula = {
            formula: ltlString.formula,
            description: ltlString.description,
            ucaId: uca.name,
            contextVariables,
            type: ltlString.type,
        };
        // add ltl to the map based on the controller reponsible for the UCA
        const ltlList = map[controller];
        if (ltlList !== undefined) {
            ltlList.push(ltlFormula);
        } else {
            map[controller] = [ltlFormula];
        }
    }
}

/**
 * Creates a string of a context variable value for the LTL formula.
 * @param variable Reference to a variable that should be translated to an LTL formula string.
 * @param value Value of the variable.
 * @returns the string for the currently inspected context variable.
 */
async function createLTLContextVariable(variable: Reference<Variable>, value: string): Promise<string> {
    // range definition of the used variable value in the UCA
    const valueRange = variable.ref?.values?.find((variableRange) => variableRange.name === value);
    if (valueRange === undefined || valueRange?.firstValue === undefined) {
        // no value range defined for the value
        return enumValue(variable.$refText, value);
    } else {
        const equal = valueRange?.operator === "=";
        if (valueRange.secondValue === undefined) {
            // only one value is given
            if (valueRange.firstValue === "false" || valueRange.firstValue === "true") {
                // given value is a boolean
                return booleanValue(
                    variable.$refText,
                    (equal && valueRange.firstValue === "true") ||
                        (valueRange?.operator === "!=" && valueRange.firstValue === "false")
                );
            } else {
                // given value is string or number
                return oneValue(variable.$refText, "" + valueRange.firstValue, equal);
            }
        } else {
            if (valueRange.firstValue === "MIN") {
                // MIN value is used
                return minAsRangeValue(
                    variable.$refText,
                    "" + valueRange.secondValue,
                    equal,
                    isParenthesisInclusive(valueRange.secondParenthesis)
                );
            } else if (valueRange.secondValue === "MAX") {
                // MAX value is used
                return maxAsRangeValue(
                    variable.$refText,
                    "" + valueRange.firstValue,
                    equal,
                    isParenthesisInclusive(valueRange.firstParenthesis)
                );
            } else {
                // two range values are given without use of MIN or MAX
                return twoRanges(variable.$refText, valueRange, equal);
            }
        }
    }
}

/**
 * Checks whether the parenthesis of the given value are inclusive or exclusive.
 * @param value The value to check.
 * @returns true if the parenthesis are inclusive, false otherwise.
 */
function isParenthesisInclusive(value: string | undefined): boolean {
    return value === "]" || value === "[";
}

/**
 * An LTL string for a variable which value should be in a given range or outside of it.
 * @param variable The variable to create the LTL string for.
 * @param valueRange The value range of the variable.
 * @param equal Determines whether the variable should be in the given range or outside of it.
 * @returns the LTL string for the given variable.
 */
const twoRanges = (variable: string, valueRange: VariableValue, equal: boolean): string => {
    return (
        variable +
        determineOperator(equal, isParenthesisInclusive(valueRange.firstParenthesis), true) +
        valueRange.firstValue +
        " && " +
        variable +
        determineOperator(equal, isParenthesisInclusive(valueRange.secondParenthesis), false) +
        valueRange.secondValue
    );
};
/**
 * An LTL string for a variable which value should be in or outside of a given range in which a MAX value is used as second value of the range.
 * @param variable The variable to create the LTL string for.
 * @param value The first value of the range.
 * @param equal Determines whether the variable should be in the given range or outside of it.
 * @returns the LTL string for the given variable.
 */
const maxAsRangeValue = (variable: string, value: string, equal: boolean, inclusive: boolean): string => {
    return variable + determineOperator(equal, inclusive, true) + value;
};
/**
 * An LTL string for a variable which value should be in or outside of a given range in which a MIN value is used as first value of the range.
 * @param variable The variable to create the LTL string for.
 * @param value The second value of the range.
 * @param equal Determines whether the variable should be in the given range or outside of it.
 * @returns the LTL string for the given variable.
 */
const minAsRangeValue = (variable: string, value: string, equal: boolean, inclusive: boolean): string => {
    return variable + determineOperator(equal, inclusive, false) + value;
};
/**
 * An LTL string for a variable which value is a boolean.
 * @param variable The variable to create the LTL string for.
 * @param equal Determines whether the variable should be true or false.
 * @returns the LTL string for the given variable.
 */
const booleanValue = (variable: string, equal: boolean): string => {
    return (equal ? "" : "!") + variable;
};
/**
 * An LTL string for a variable with a given value.
 * @param variable The variable to create the LTL string for.
 * @param value The value of the variable.
 * @param equal Determines whether the variable should be (un)equal to the value.
 * @returns the LTL string for the given variable.
 */
const oneValue = (variable: string, value: string, equal: boolean): string => {
    return variable + (equal ? EQ : NEQ) + value;
};
/**
 * An LTL string for a variable with a given enum value.
 * @param variable The variable to create the LTL string for.
 * @param value The enum value of the variable.
 * @returns the LTL string for the given variable.
 */
const enumValue = (variable: string, value: string): string => {
    return variable + EQ + variable + "_Enum." + value;
};

/**
 * Determines the operator for the LTL string.
 * @param equal Determines whether the variable should be (un)equal to the value.
 * @param inclusive Determines whether the variable should be in the given range or outside of it.
 * @param first Determines whether the first value is greater or smaller than the second value when equal is true.
 * @returns
 */
function determineOperator(equal: boolean, inclusive: boolean, first: boolean): string {
    if (equal && first) {
        return inclusive ? GTE : GT;
    } else if (equal && !first) {
        return inclusive ? LTE : LT;
    } else if (!equal && first) {
        return inclusive ? LT : LTE;
    } else {
        return inclusive ? GT : GTE;
    }
}

/**
 * Creates the LTL string for the given arguments.
 * @param rule The rule that should be translated to an LTL.
 * @param contextVariables The string for the context variable values.
 * @param controlAction The controlaction for the rule.
 * @returns the LTL for the given arguments.
 */
function createLTLString(
    rule: Rule | DCARule,
    contextVariables: string,
    controlAction: string
): { formula: string; description: string; type: string } {
    if (isRule(rule)) {
        switch (rule.type) {
            case UCA_TYPE.NOT_PROVIDED:
                return notProvidedLTL(contextVariables, controlAction);
            case UCA_TYPE.PROVIDED:
                return providedLTL(contextVariables, controlAction);
            case UCA_TYPE.TOO_EARLY:
                return tooEarlyLTL(contextVariables, controlAction);
            case UCA_TYPE.TOO_LATE:
                return tooLateLTL(contextVariables, controlAction);
            case UCA_TYPE.APPLIED_TOO_LONG:
                return appliedTooLongLTL(contextVariables, controlAction);
            case UCA_TYPE.STOPPED_TOO_SOON:
                return stoppedTooSoonLTL(contextVariables, controlAction);
            case UCA_TYPE.WRONG_TIME:
                return wrongTimeLTL(contextVariables, controlAction);
            default:
                return { formula: "", description: "", type: UCA_TYPE.UNDEFINED };
        }
    } else {
        switch (rule.type) {
            case UCA_TYPE.NOT_PROVIDED:
                return providedLTL(contextVariables, controlAction);
            case UCA_TYPE.PROVIDED:
                return notProvidedLTL(contextVariables, controlAction);
            default:
                return { formula: "", description: "", type: UCA_TYPE.UNDEFINED };
        }
    }
}

/**
 * LTL formula for the not provided rule type.
 * @param contextVariables The used context variables that are already translated to string for the LTL formula.
 * @param controlAction The inspected control action that is already translated to string for the LTL formula.
 * @returns the LTL formula for the not provided rule type and a textual representation.
 */
const notProvidedLTL = (
    contextVariables: string,
    controlAction: string
): { formula: string; description: string; type: string } => {
    return {
        formula: "G ((" + contextVariables + ") -> (controlAction==" + controlAction + "))",
        description: controlAction + " provided in context " + contextVariables,
        type: UCA_TYPE.NOT_PROVIDED,
    };
};
/**
 * LTL formula for the provided rule type.
 * @param contextVariables The used context variables that are already translated to string for the LTL formula.
 * @param controlAction The inspected control action that is already translated to string for the LTL formula.
 * @returns the LTL formula for the provided rule type and a textual representation.
 */
const providedLTL = (
    contextVariables: string,
    controlAction: string
): { formula: string; description: string; type: string } => {
    return {
        formula: "G ((" + contextVariables + ") -> (controlAction!=" + controlAction + "))",
        description: controlAction + " not provided in context " + contextVariables,
        type: UCA_TYPE.PROVIDED,
    };
};
/**
 * LTL formula for the too early rule type.
 * @param contextVariables The used context variables that are already translated to string for the LTL formula.
 * @param controlAction The inspected control action that is already translated to string for the LTL formula.
 * @returns the LTL formula for the too eraly rule type and a textual representation.
 */
const tooEarlyLTL = (
    contextVariables: string,
    controlAction: string
): { formula: string; description: string; type: string } => {
    return {
        formula:
            "G ((!(" +
            contextVariables +
            ") && X(" +
            contextVariables +
            ")) -> (controlAction!=" +
            controlAction +
            "))",
        description: controlAction + " not provided too early in context " + contextVariables,
        type: UCA_TYPE.TOO_EARLY,
    };
};
/**
 * LTL formula for the too late rule type.
 * @param contextVariables The used context variables that are already translated to string for the LTL formula.
 * @param controlAction The inspected control action that is already translated to string for the LTL formula.
 * @returns the LTL formula for the too late rule type and a textual representation.
 */
const tooLateLTL = (
    contextVariables: string,
    controlAction: string
): { formula: string; description: string; type: string } => {
    return {
        // formula: "G (((" + contextVariables + ") -> (controlAction==" + controlAction + ")) && !((" + contextVariables + ")U(controlAction==" + controlAction + ")))",
        formula:
            "((" +
            contextVariables +
            ") -> (controlAction==" +
            controlAction +
            ")) && G ((!(" +
            contextVariables +
            ")) -> (X((" +
            contextVariables +
            ") -> (controlAction==" +
            controlAction +
            "))))",
        description: controlAction + " not provided too late in context " + contextVariables,
        type: UCA_TYPE.TOO_LATE,
    };
};
/**
 * LTL formula for the appplied too long rule type.
 * @param contextVariables The used context variables that are already translated to string for the LTL formula.
 * @param controlAction The inspected control action that is already translated to string for the LTL formula.
 * @returns the LTL formula for the applied too long rule type and a textual representation.
 */
const appliedTooLongLTL = (
    contextVariables: string,
    controlAction: string
): { formula: string; description: string; type: string } => {
    return {
        formula:
            "G ((" +
            contextVariables +
            " && controlAction==" +
            controlAction +
            ") -> (X((!(" +
            contextVariables +
            ")) -> controlAction!=" +
            controlAction +
            ")))",
        description: controlAction + " not applied too long in context " + contextVariables,
        type: UCA_TYPE.APPLIED_TOO_LONG,
    };
};
/**
 * LTL formula for the stopped too soon rule type.
 * @param contextVariables The used context variables that are already translated to string for the LTL formula.
 * @param controlAction The inspected control action that is already translated to string for the LTL formula.
 * @returns the LTL formula for the stopped too soon rule type and a textual representation.
 */
const stoppedTooSoonLTL = (
    contextVariables: string,
    controlAction: string
): { formula: string; description: string; type: string } => {
    return {
        formula:
            "G ((" +
            contextVariables +
            " && controlAction==" +
            controlAction +
            ") -> (X((controlAction!=" +
            controlAction +
            ") -> (!(" +
            contextVariables +
            ")))))",
        description: controlAction + " not stopped too soon in context " + contextVariables,
        type: UCA_TYPE.STOPPED_TOO_SOON,
    };
};
/**
 * LTL formula for the wrong time rule type.
 * @param contextVariables The used context variables that are already translated to string for the LTL formula.
 * @param controlAction The inspected control action that is already translated to string for the LTL formula.
 * @returns the LTL formula for the wrong time rule type and a textual representation.
 */
const wrongTimeLTL = (
    contextVariables: string,
    controlAction: string
): { formula: string; description: string; type: string } => {
    const tooEarly = tooEarlyLTL(contextVariables, controlAction);
    const tooLate = tooLateLTL(contextVariables, controlAction);
    return {
        formula: tooEarly.formula + " && " + tooLate.formula,
        description: controlAction + " not provided at the wrong time in context " + contextVariables,
        type: UCA_TYPE.WRONG_TIME,
    };
};<|MERGE_RESOLUTION|>--- conflicted
+++ resolved
@@ -74,14 +74,6 @@
     let model = await getModel(uri, shared);
 
     // references are not found if the stpa file has not been opened since then the linter has not been activated yet
-<<<<<<< HEAD
-    // if (model.rules[0]?.contexts[0]?.vars[0]?.ref === undefined) {
-    //     // build document
-    //     await shared.workspace.DocumentBuilder.update([URI.parse(uri)], []);
-    //     // update the model
-    //     model = getModel(uri, shared);
-    // }
-=======
     if (model.rules.length > 0 && model.rules[0]?.contexts[0]?.vars[0]?.ref === undefined) {
         // build document
         await shared.workspace.DocumentBuilder.update([URI.parse(uri)], []);
@@ -107,7 +99,6 @@
         }
     }
 }
->>>>>>> 0d799ed9
 
 /**
  * Translates the UCAs of the given model to LTL formulae.
