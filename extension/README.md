--- conflicted
+++ resolved
@@ -219,14 +219,9 @@
 * Color Style: The STPA aspect are colored differently to better distinguish them. With this option this can be adjusted to just use black or fewer/more colors. 
 * Hierarchy: If this option is selected, subcomponents are drawn inside their parents. Otherwise this connection is shown by an edge from the subcomponent to its parent.
 * Group UCAs: UCAs can be grouped by their control action or their system component. Each group of UCAs has their own layer in the diagram.
-<<<<<<< HEAD
-* Show Labels of: This option determines of which aspects the descriptions are shown in the diagram. If "Automatic" is selected, the shown labels are determined by the cursor position. In most cases the labels of the aspect which must be referenced by the currently modified aspect are shown. When writing Hazards also the Hazard descriptions are shown.
-* Filter UCA by Control Action: The UCAs can be filtered such that only UCAs for a certain control action are shown making the diagram smaller and clearer. If "automatic" is selected, the UCAs shown depend on the cursor position. In this mode, all UCAs linked to the control action of the element currently being worked on are displayed.
-=======
 * Show Descriptions of: This option determines of which aspects the descriptions are shown in the diagram. If "Automatic" is selected, the shown labels are determined by the cursor position. In most cases the labels of the aspect which must be referenced by the currently modified aspect are shown. When writing Hazards also the Hazard descriptions are shown.
     * The "highlight" option determines whether to display the description of a node when it is clicked on (and the descriptions of connected nodes) 
-* Filter UCA by Control Action: The UCAs can be filtered such that only UCAs for a certain control action are shown making the diagram smaller and clearer.
->>>>>>> 6facdbc3
+* Filter UCA by Control Action: The UCAs can be filtered such that only UCAs for a certain control action are shown making the diagram smaller and clearer. If "automatic" is selected, the UCAs shown depend on the cursor position. In this mode, all UCAs linked to the control action of the element currently being worked on are displayed.
 * Show x: When selected the specified graph/aspect is shown, otherwise it is hidden.
 
 
