--- conflicted
+++ resolved
@@ -1,10 +1,5 @@
-<<<<<<< HEAD
 import { isExpandable, MouseListener, SLabel, SModelElement } from "sprotty";
 import { Action, CollapseExpandAction } from "sprotty-protocol";
-=======
-import { MouseListener, SLabelImpl, SModelElementImpl } from "sprotty";
-import { Action } from "sprotty-protocol";
->>>>>>> 1bc9aa9c
 import { flagConnectedElements, flagSameAspect } from "./helper-methods";
 import { CS_NODE_TYPE, STPA_NODE_TYPE, STPAEdge, STPANode } from "./stpa-model";
 
