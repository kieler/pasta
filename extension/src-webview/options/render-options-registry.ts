/*
 * KIELER - Kiel Integrated Environment for Layout Eclipse RichClient
 *
 * http://rtsys.informatik.uni-kiel.de/kieler
 *
 * Copyright 2021-2022 by
 * + Kiel University
 *   + Department of Computer Science
 *     + Real-Time and Embedded Systems Group
 *
 * This program and the accompanying materials are made available under the
 * terms of the Eclipse Public License 2.0 which is available at
 * http://www.eclipse.org/legal/epl-2.0.
 *
 * SPDX-License-Identifier: EPL-2.0
 */

import { inject, injectable, postConstruct } from "inversify";
import { ICommand } from "sprotty";
import { Action, UpdateModelAction } from "sprotty-protocol";
<<<<<<< HEAD
import { VsCodeApi } from "sprotty-vscode-webview/lib/services";
=======
import { ActionNotification } from 'sprotty-vscode-protocol';
import { VsCodeMessenger } from "sprotty-vscode-webview/lib/services";
import { HOST_EXTENSION } from 'vscode-messenger-common';
import { Messenger } from 'vscode-messenger-webview';
>>>>>>> 2bc17a6e
import { Registry } from "../base/registry";
import { ResetRenderOptionsAction, SendConfigAction, SetRenderOptionAction } from "./actions";
import { ChoiceRenderOption, RenderOption, TransformationOptionType } from "./option-models";

/**
 * Diffrent options for the color style of the relationship graph.
 */
export class ColorStyleOption implements ChoiceRenderOption {
    static readonly ID: string = 'colorStyle';
    static readonly NAME: string = 'Color Style';
    readonly id: string = ColorStyleOption.ID;
    readonly name: string = ColorStyleOption.NAME;
    readonly type: TransformationOptionType = TransformationOptionType.CHOICE;
    readonly availableValues: string[] = ["colorful", "standard", "black & white", "fewer colors"];
    readonly initialValue: string = "colorful";
    currentValue = "colorful";
}

/**
 * Boolean option to enable and disable different forms for the STPA aspects.
 */
export class DifferentFormsOption implements RenderOption {
    static readonly ID: string = 'differentForms';
    static readonly NAME: string = 'Different Forms';
    readonly id: string = DifferentFormsOption.ID;
    readonly name: string = DifferentFormsOption.NAME;
    readonly type: TransformationOptionType = TransformationOptionType.CHECK;
    readonly initialValue: boolean = false;
    currentValue = false;
}

export interface RenderOptionType {
    readonly ID: string,
    readonly NAME: string,
    new(): RenderOption,
}

export interface RenderOptionDefault extends RenderOptionType {
    readonly DEFAULT: any,
}

/** {@link Registry} that stores and updates different render options. */
@injectable()
export class RenderOptionsRegistry extends Registry {
    private _renderOptions: Map<string, RenderOption> = new Map();

    @inject(VsCodeMessenger) protected messenger: Messenger;

    constructor() {
        super();
        // Add available render options to this registry
        this.register(DifferentFormsOption);
        this.register(ColorStyleOption);
    }

    @postConstruct()
    init(): void {
        this.messenger.sendNotification(ActionNotification, HOST_EXTENSION, {clientId: "", action: {kind: "optionRegistryReadyMessage"}});
    }

    register(Option: RenderOptionType): void {
        this._renderOptions.set(Option.ID, new Option());
    }

    handle(action: Action): void | Action | ICommand {
        if (SetRenderOptionAction.isThisAction(action)) {
            const option = this._renderOptions.get(action.id);
            
            if (!option) {return;}
            option.currentValue = action.value;
            const sendAction = { kind: SendConfigAction.KIND, options: [{ id: action.id, value: action.value }] };
            this.messenger.sendNotification(ActionNotification, HOST_EXTENSION, {clientId: "", action: sendAction});
            this.notifyListeners();

        } else if (ResetRenderOptionsAction.isThisAction(action)) {
            this._renderOptions.forEach((option) => {
                option.currentValue = option.initialValue;
            });
            this.notifyListeners();

        } else if (SendConfigAction.isThisAction(action)) {
            action.options.forEach(element => {
                const option = this._renderOptions.get(element.id);
                if (!option) {return;}
                option.currentValue = element.value;
            });
            this.notifyListeners();
        } 
        return UpdateModelAction.create([], { animate: false, cause: action });
    }

    get allRenderOptions(): RenderOption[] {
        return Array.from(this._renderOptions.values());
    }

    getValue(Option: RenderOptionType): any | undefined {
        return this._renderOptions.get(Option.ID)?.currentValue;
    }

    getValueOrDefault(Option: RenderOptionDefault): any {
        return this.getValue(Option) ?? Option.DEFAULT;
    }
}<|MERGE_RESOLUTION|>--- conflicted
+++ resolved
@@ -18,14 +18,10 @@
 import { inject, injectable, postConstruct } from "inversify";
 import { ICommand } from "sprotty";
 import { Action, UpdateModelAction } from "sprotty-protocol";
-<<<<<<< HEAD
-import { VsCodeApi } from "sprotty-vscode-webview/lib/services";
-=======
 import { ActionNotification } from 'sprotty-vscode-protocol';
 import { VsCodeMessenger } from "sprotty-vscode-webview/lib/services";
 import { HOST_EXTENSION } from 'vscode-messenger-common';
 import { Messenger } from 'vscode-messenger-webview';
->>>>>>> 2bc17a6e
 import { Registry } from "../base/registry";
 import { ResetRenderOptionsAction, SendConfigAction, SetRenderOptionAction } from "./actions";
 import { ChoiceRenderOption, RenderOption, TransformationOptionType } from "./option-models";
