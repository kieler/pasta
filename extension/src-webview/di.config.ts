/*
 * KIELER - Kiel Integrated Environment for Layout Eclipse RichClient
 *
 * http://rtsys.informatik.uni-kiel.de/kieler
 *
 * Copyright 2021-2023 by
 * + Kiel University
 *   + Department of Computer Science
 *     + Real-Time and Embedded Systems Group
 *
 * This program and the accompanying materials are made available under the
 * terms of the Eclipse Public License 2.0 which is available at
 * http://www.eclipse.org/legal/epl-2.0.
 *
 * SPDX-License-Identifier: EPL-2.0
 */

import 'sprotty/css/sprotty.css';
import './css/diagram.css';

import { Container, ContainerModule } from 'inversify';
import {
<<<<<<< HEAD
    configureModelElement, ConsoleLogger, HtmlRoot,
    HtmlRootView, LogLevel, overrideViewerOptions, PreRenderedElement,
    PreRenderedView, SLabelView,
    TYPES, loadDefaultModules, SGraph, SLabel, SNode, SEdge, ModelViewer, configureCommand
=======
    ConsoleLogger, HtmlRoot,
    HtmlRootView, LogLevel,
    ModelViewer,
    PreRenderedElement,
    PreRenderedView,
    SGraph, SLabel,
    SLabelView,
    SNode,
    TYPES,
    configureModelElement,
    loadDefaultModules,
    overrideViewerOptions
>>>>>>> 0d799ed9
} from 'sprotty';
import { StpaModelViewer } from './model-viewer';
import { optionsModule } from './options/options-module';
import { sidebarModule } from './sidebar';
import { CSEdge, CSNode, CS_EDGE_TYPE, CS_NODE_TYPE, DUMMY_NODE_TYPE, PARENT_TYPE, STPAEdge, STPANode, STPAPort, STPA_EDGE_TYPE, STPA_INTERMEDIATE_EDGE_TYPE, STPA_NODE_TYPE, STPA_PORT_TYPE } from './stpa-model';
import { StpaMouseListener } from './stpa-mouselistener';
<<<<<<< HEAD
import { CustomSvgExporter } from './exporter';
import { SvgPostprocessor } from './exportPostProcessor';
import { SvgCommand } from './actions';
=======
import { CSNodeView, IntermediateEdgeView, PolylineArrowEdgeView, PortView, STPAGraphView, STPANodeView } from './views';
>>>>>>> 0d799ed9

const stpaDiagramModule = new ContainerModule((bind, unbind, isBound, rebind) => {
    rebind(TYPES.ILogger).to(ConsoleLogger).inSingletonScope();
    rebind(TYPES.LogLevel).toConstantValue(LogLevel.warn);
    rebind(TYPES.CommandStackOptions).toConstantValue({
        // Override the default animation speed to be 700 ms, as the default value is too quick.
        defaultDuration: 700,
        undoHistoryLimit: 50
    });
    bind(TYPES.MouseListener).to(StpaMouseListener).inSingletonScope();
    rebind(ModelViewer).to(StpaModelViewer).inSingletonScope();
    rebind(TYPES.SvgExporter).to(CustomSvgExporter).inSingletonScope();
    bind(SvgPostprocessor).toSelf().inSingletonScope();
    bind(TYPES.HiddenVNodePostprocessor).toService(SvgPostprocessor);
    configureCommand({ bind, isBound }, SvgCommand);


    // configure the diagram elements
    const context = { bind, unbind, isBound, rebind };
    configureModelElement(context, 'graph', SGraph, STPAGraphView);
    configureModelElement(context, DUMMY_NODE_TYPE, CSNode, CSNodeView);
    configureModelElement(context, CS_NODE_TYPE, CSNode, CSNodeView);
    configureModelElement(context, STPA_NODE_TYPE, STPANode, STPANodeView);
    configureModelElement(context, PARENT_TYPE, SNode, CSNodeView);
    configureModelElement(context, 'label', SLabel, SLabelView);
    configureModelElement(context, 'label:xref', SLabel, SLabelView);
    configureModelElement(context, STPA_EDGE_TYPE, STPAEdge, PolylineArrowEdgeView);
    configureModelElement(context, STPA_INTERMEDIATE_EDGE_TYPE, STPAEdge, IntermediateEdgeView);
    configureModelElement(context, CS_EDGE_TYPE, CSEdge, PolylineArrowEdgeView);
    configureModelElement(context, STPA_PORT_TYPE, STPAPort, PortView);
    configureModelElement(context, 'html', HtmlRoot, HtmlRootView);
    configureModelElement(context, 'pre-rendered', PreRenderedElement, PreRenderedView);
});

export function createSTPADiagramContainer(widgetId: string): Container {
    const container = new Container();
    loadDefaultModules(container);
    container.load(stpaDiagramModule, sidebarModule, optionsModule);
    overrideViewerOptions(container, {
        needsClientLayout: true,
        needsServerLayout: true,
        baseDiv: widgetId,
        hiddenDiv: widgetId + '_hidden'
    });
    return container;
}<|MERGE_RESOLUTION|>--- conflicted
+++ resolved
@@ -20,12 +20,6 @@
 
 import { Container, ContainerModule } from 'inversify';
 import {
-<<<<<<< HEAD
-    configureModelElement, ConsoleLogger, HtmlRoot,
-    HtmlRootView, LogLevel, overrideViewerOptions, PreRenderedElement,
-    PreRenderedView, SLabelView,
-    TYPES, loadDefaultModules, SGraph, SLabel, SNode, SEdge, ModelViewer, configureCommand
-=======
     ConsoleLogger, HtmlRoot,
     HtmlRootView, LogLevel,
     ModelViewer,
@@ -38,20 +32,16 @@
     configureModelElement,
     loadDefaultModules,
     overrideViewerOptions
->>>>>>> 0d799ed9
 } from 'sprotty';
 import { StpaModelViewer } from './model-viewer';
 import { optionsModule } from './options/options-module';
 import { sidebarModule } from './sidebar';
 import { CSEdge, CSNode, CS_EDGE_TYPE, CS_NODE_TYPE, DUMMY_NODE_TYPE, PARENT_TYPE, STPAEdge, STPANode, STPAPort, STPA_EDGE_TYPE, STPA_INTERMEDIATE_EDGE_TYPE, STPA_NODE_TYPE, STPA_PORT_TYPE } from './stpa-model';
 import { StpaMouseListener } from './stpa-mouselistener';
-<<<<<<< HEAD
 import { CustomSvgExporter } from './exporter';
 import { SvgPostprocessor } from './exportPostProcessor';
 import { SvgCommand } from './actions';
-=======
 import { CSNodeView, IntermediateEdgeView, PolylineArrowEdgeView, PortView, STPAGraphView, STPANodeView } from './views';
->>>>>>> 0d799ed9
 
 const stpaDiagramModule = new ContainerModule((bind, unbind, isBound, rebind) => {
     rebind(TYPES.ILogger).to(ConsoleLogger).inSingletonScope();
