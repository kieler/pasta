--- conflicted
+++ resolved
@@ -23,14 +23,10 @@
 import { Messenger } from 'vscode-messenger';
 import { command } from './constants';
 import { StpaLspVscodeExtension } from './language-extension';
-<<<<<<< HEAD
 import { StpaResult, createQuickPickForWorkspaceOptions } from './utils';
 import { createSTPAResultMarkdownFile } from './md-export';
-=======
-import { createQuickPickForWorkspaceOptions } from './utils';
 import { LTLFormula } from './sbm/utils';
 import { createSBMs } from './sbm/sbm-generation';
->>>>>>> 0d799ed9
 
 let languageClient: LanguageClient;
 
@@ -144,7 +140,6 @@
         })
     );
 
-<<<<<<< HEAD
     // command for creating a pdf
     context.subscriptions.push(
         vscode.commands.registerCommand(options.extensionPrefix + '.md.creation', async (uri: vscode.Uri) => {
@@ -152,7 +147,7 @@
             await createSTPAResultMarkdownFile(data, manager);
         })
     );
-=======
+
     context.subscriptions.push(
         vscode.commands.registerCommand(options.extensionPrefix + '.SBM.generation', async (uri: vscode.Uri) => {
             await manager.lsReady;
@@ -174,7 +169,6 @@
             return formulas;
         }
     ));
->>>>>>> 0d799ed9
 }
 
 
