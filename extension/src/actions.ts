/*
 * KIELER - Kiel Integrated Environment for Layout Eclipse RichClient
 *
 * http://rtsys.informatik.uni-kiel.de/kieler
 *
 * Copyright 2022 by
 * + Kiel University
 *   + Department of Computer Science
 *     + Real-Time and Embedded Systems Group
 *
 * This program and the accompanying materials are made available under the
 * terms of the Eclipse Public License 2.0 which is available at
 * http://www.eclipse.org/legal/epl-2.0.
 *
 * SPDX-License-Identifier: EPL-2.0
 */

import { Action, JsonMap } from "sprotty-protocol";

/** Message to the language server to update the model and hence the view. */
export interface UpdateViewAction extends Action {
    kind: typeof UpdateViewAction.KIND;
    options?: JsonMap;
}

export namespace UpdateViewAction {
    export const KIND = "updateView";

    export function create(options?: JsonMap): UpdateViewAction {
        return {
            kind: KIND,
            options
        };
    }

    export function isThisAction(action: Action): action is UpdateViewAction {
        return action.kind === UpdateViewAction.KIND;
    }
}

<<<<<<< HEAD
/** Message to the language server to add a template. */
export interface AddTemplateAction extends Action {
    kind: typeof AddTemplateAction.KIND;
    text: string;
}

export namespace AddTemplateAction {
    export const KIND = "addTemplate";

    export function create(text: string): AddTemplateAction {
        return {
            kind: KIND,
            text
        };
    }

    export function isThisAction(action: Action): action is AddTemplateAction {
        return action.kind === AddTemplateAction.KIND;
    }
}

/** Message containing templates as string. */
export interface SendTemplatesAction extends Action {
    kind: typeof SendTemplatesAction.KIND;
    temps: string[];
}

export namespace SendTemplatesAction {
    export const KIND = "sendTemplates";

    export function create(temps: string[]): SendTemplatesAction {
        return {
            kind: KIND,
            temps
        };
    }

    export function isThisAction(action: Action): action is SendTemplatesAction {
        return action.kind === SendTemplatesAction.KIND;
=======
/** Contains config option values */
export interface SendConfigAction extends Action {
    kind: typeof SendConfigAction.KIND;
    options: { id: string, value: any; }[];
}

export namespace SendConfigAction {
    export const KIND = "sendConfig";

    export function create(options: { id: string, value: any; }[]): SendConfigAction {
        return {
            kind: KIND,
            options
        };
    }

    export function isThisAction(action: Action): action is SendConfigAction {
        return action.kind === SendConfigAction.KIND;
>>>>>>> a4146710
    }
}<|MERGE_RESOLUTION|>--- conflicted
+++ resolved
@@ -38,7 +38,26 @@
     }
 }
 
-<<<<<<< HEAD
+/** Contains config option values */
+export interface SendConfigAction extends Action {
+    kind: typeof SendConfigAction.KIND;
+    options: { id: string, value: any; }[];
+}
+
+export namespace SendConfigAction {
+    export const KIND = "sendConfig";
+
+    export function create(options: { id: string, value: any; }[]): SendConfigAction {
+        return {
+            kind: KIND,
+            options
+        };
+    }
+
+    export function isThisAction(action: Action): action is SendConfigAction {
+        return action.kind === SendConfigAction.KIND;
+    }
+}
 /** Message to the language server to add a template. */
 export interface AddTemplateAction extends Action {
     kind: typeof AddTemplateAction.KIND;
@@ -78,25 +97,5 @@
 
     export function isThisAction(action: Action): action is SendTemplatesAction {
         return action.kind === SendTemplatesAction.KIND;
-=======
-/** Contains config option values */
-export interface SendConfigAction extends Action {
-    kind: typeof SendConfigAction.KIND;
-    options: { id: string, value: any; }[];
-}
-
-export namespace SendConfigAction {
-    export const KIND = "sendConfig";
-
-    export function create(options: { id: string, value: any; }[]): SendConfigAction {
-        return {
-            kind: KIND,
-            options
-        };
-    }
-
-    export function isThisAction(action: Action): action is SendConfigAction {
-        return action.kind === SendConfigAction.KIND;
->>>>>>> a4146710
     }
 }