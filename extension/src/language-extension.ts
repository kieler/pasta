--- conflicted
+++ resolved
@@ -23,11 +23,8 @@
 import { SprottyWebview } from 'sprotty-vscode/lib/sprotty-webview';
 import { ActionMessage, JsonMap } from 'sprotty-protocol';
 import { UpdateViewAction } from './actions';
-<<<<<<< HEAD
 import { ContextTablePanel } from './ContextTablePanel';
-=======
 import { StpaFormattingEditProvider } from './stpa-formatter';
->>>>>>> 15512218
 
 export class StpaLspVscodeExtension extends SprottyLspEditVscodeExtension {
 
