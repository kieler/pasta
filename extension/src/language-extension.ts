/*
 * KIELER - Kiel Integrated Environment for Layout Eclipse RichClient
 *
 * http://rtsys.informatik.uni-kiel.de/kieler
 *
 * Copyright 2021-2023 by
 * + Kiel University
 *   + Department of Computer Science
 *     + Real-Time and Embedded Systems Group
 *
 * This program and the accompanying materials are made available under the
 * terms of the Eclipse Public License 2.0 which is available at
 * http://www.eclipse.org/legal/epl-2.0.
 *
 * SPDX-License-Identifier: EPL-2.0
 */

import { JsonMap, SelectAction, ActionMessage } from 'sprotty-protocol';
import { createFileUri } from 'sprotty-vscode';
import { SprottyDiagramIdentifier } from 'sprotty-vscode-protocol';
import { LspWebviewEndpoint, LspWebviewPanelManager, LspWebviewPanelManagerOptions } from 'sprotty-vscode/lib/lsp';
import * as vscode from 'vscode';
import { GenerateSVGsAction } from './actions';
import { ContextTablePanel } from './context-table-panel';
import { StpaFormattingEditProvider } from './stpa-formatter';
import { applyTextEdits, collectOptions, createFile } from './utils';
import { StpaLspWebview } from './wview';

export class StpaLspVscodeExtension extends LspWebviewPanelManager {

    protected extensionPrefix: string;

    public contextTable: ContextTablePanel;
    /** Saves the last selected UCA in the context table. */
    protected lastSelectedUCA: string[];

    protected resolveLSReady: () => void;
    readonly lsReady = new Promise<void>(resolve => this.resolveLSReady = resolve);

    /** needed for undo/redo actions when ID enforcement is active*/
    ignoreNextTextChange: boolean = false;

    constructor(options: LspWebviewPanelManagerOptions, extensionPrefix: string) {
        super(options);
        this.extensionPrefix = extensionPrefix;
        // user changed configuration settings
        vscode.workspace.onDidChangeConfiguration(() => {
            // sends configuration of stpa to the language server
            this.languageClient.sendNotification('configuration', collectOptions(vscode.workspace.getConfiguration('pasta')));
        });

        // add auto formatting provider
        const sel: vscode.DocumentSelector = { scheme: 'file', language: 'stpa' };
        vscode.languages.registerDocumentFormattingEditProvider(sel, new StpaFormattingEditProvider());

        // handling of notifications regarding the context table
        options.languageClient.onNotification('contextTable/data', data => this.contextTable.setData(data));
        options.languageClient.onNotification('editor/highlight', (msg: { startLine: number, startChar: number, endLine: number, endChar: number; uri: string; }) => {
            // highlight and reveal the given range in the editor
            const editor = vscode.window.visibleTextEditors.find(visibleEditor => visibleEditor.document.uri.toString() === msg.uri);
            if (editor) {
                const startPosition = new vscode.Position(msg.startLine, msg.startChar);
                const endPosition = new vscode.Position(msg.endLine, msg.endChar);
                editor.selection = new vscode.Selection(startPosition, endPosition);
                editor.revealRange(editor.selection, vscode.TextEditorRevealType.InCenter);
            }
        });

        // textdocument has changed
        vscode.workspace.onDidChangeTextDocument(changeEvent => { this.handleTextChangeEvent(changeEvent); });
        // language client sent workspace edits
        options.languageClient.onNotification('editor/workspaceedit', ({ edits, uri }) => applyTextEdits(edits, uri));
        // laguage server is ready
        options.languageClient.onNotification("ready", () => {
            this.resolveLSReady();
            // open diagram
            vscode.commands.executeCommand(this.extensionPrefix + '.diagram.open', vscode.window.activeTextEditor?.document.uri);
            // sends configuration of stpa to the language server
            options.languageClient.sendNotification('configuration', collectOptions(vscode.workspace.getConfiguration('pasta')));
        });

        // server sent svg that should be saved
        this.languageClient.onNotification('svg', ({ uri, svg }) => {
            createFile(uri, svg);
        });
    }

    /**
     * Notifies the language server that a textdocument has changed.
     * @param changeEvent The change in the text document.
     */
    protected handleTextChangeEvent(changeEvent: vscode.TextDocumentChangeEvent): void {
        // if the change should be ignored (e.g. for a redo/undo action), the language server is not notified.
        if (this.ignoreNextTextChange) {
            this.ignoreNextTextChange = false;
            return;
        }
        // send the changes to the language server
        const changes = changeEvent.contentChanges;
        const uri = changeEvent.document.uri.toString();
        this.languageClient.sendNotification('editor/textChange', { changes: changes, uri: uri });
    }


<<<<<<< HEAD
=======
    // protected getDiagramType(uri: vscode.Uri): string | undefined {
    //     if (commandArgs.length === 0
    //         || commandArgs[0] instanceof vscode.Uri && commandArgs[0].path.endsWith('.stpa')) {
    //         return 'stpa-diagram';
    //     }
    //     return undefined;
    // }
>>>>>>> 0d799ed9

    createContextTable(context: vscode.ExtensionContext): void {
        const extensionPath = this.options.extensionUri.fsPath;
        const tablePanel = new ContextTablePanel(
            'Context-Table',
            [createFileUri(extensionPath, 'pack')],
            createFileUri(extensionPath, 'pack', 'context-table-panel.js')
        );
        this.contextTable = tablePanel;

        // adds listener for mouse click on a cell
        context.subscriptions.push(
            this.contextTable.cellClicked((cell: { rowId: string; columnId: string, text?: string; } | undefined) => {
                if (cell?.text === "No") {
                    // delete selection in the diagram
                    this.endpoints[0].sendAction(SelectAction.create({ deselectedElementsIDs: this.lastSelectedUCA }));
                    this.lastSelectedUCA = [];
                } else if (cell?.text) {
                    const texts = cell.text.split(",");
                    // language server must determine the range of the selected uca in the editor in order to highlight it
                    // when there are multiple UCAs in the cell only the first one is highlighted in the editor
                    this.languageClient.sendNotification('contextTable/selected', texts[0]);
                    // highlight corresponding node in the diagram and maybe deselect the last selected one
                    this.endpoints[0].sendAction(SelectAction.create({ selectedElementsIDs: texts, deselectedElementsIDs: this.lastSelectedUCA }));
                    this.lastSelectedUCA = texts;
                }
            })
        );
    }

    protected override createEndpoint(identifier: SprottyDiagramIdentifier): LspWebviewEndpoint {
        const webviewContainer = this.createWebview(identifier);
        const participant = this.messenger.registerWebviewPanel(webviewContainer);
        return new StpaLspWebview({
            languageClient: this.languageClient,
            webviewContainer,
            messenger: this.messenger,
            messageParticipant: participant,
            identifier
        });
    }

    /**
     * Triggers the creation of SVGs for the current model.
     * @param uri The folder uri where to save the SVGs.
     * @returns the widths of the resulting SVGs with the SVG name as the key.
     */
    async createSVGDiagrams(uri: string): Promise<Record<string, number>> {
        if (this.endpoints.length !== 0) {
            const activeWebview = this.endpoints[0];
            if (activeWebview?.diagramIdentifier) {
                // create GenerateSVGsAction
                const mes: ActionMessage = {
                    clientId: activeWebview.diagramIdentifier.clientId,
                    action: {
                        kind: GenerateSVGsAction.KIND,
                        options: {
                            diagramType: activeWebview.diagramIdentifier.diagramType,
                            needsClientLayout: true,
                            needsServerLayout: true,
                            sourceUri: activeWebview.diagramIdentifier.uri
                        } as JsonMap, uri: uri
                    } as GenerateSVGsAction
                };
                // send request
                const diagramSize: Record<string, number> = await this.languageClient.sendRequest('result/createDiagrams', mes);
                return diagramSize;
            }
        }
        return {};
    }
}<|MERGE_RESOLUTION|>--- conflicted
+++ resolved
@@ -102,16 +102,6 @@
     }
 
 
-<<<<<<< HEAD
-=======
-    // protected getDiagramType(uri: vscode.Uri): string | undefined {
-    //     if (commandArgs.length === 0
-    //         || commandArgs[0] instanceof vscode.Uri && commandArgs[0].path.endsWith('.stpa')) {
-    //         return 'stpa-diagram';
-    //     }
-    //     return undefined;
-    // }
->>>>>>> 0d799ed9
 
     createContextTable(context: vscode.ExtensionContext): void {
         const extensionPath = this.options.extensionUri.fsPath;
