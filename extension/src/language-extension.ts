/*
 * KIELER - Kiel Integrated Environment for Layout Eclipse RichClient
 *
 * http://rtsys.informatik.uni-kiel.de/kieler
 *
 * Copyright 2021-2023 by
 * + Kiel University
 *   + Department of Computer Science
 *     + Real-Time and Embedded Systems Group
 *
 * This program and the accompanying materials are made available under the
 * terms of the Eclipse Public License 2.0 which is available at
 * http://www.eclipse.org/legal/epl-2.0.
 *
 * SPDX-License-Identifier: EPL-2.0
 */

import * as path from 'path';
import * as vscode from 'vscode';
import { LanguageClient, LanguageClientOptions, ServerOptions, TransportKind, WorkspaceEdit } from 'vscode-languageclient/node';
import { LspLabelEditActionHandler, WorkspaceEditActionHandler, SprottyLspEditVscodeExtension } from "sprotty-vscode/lib/lsp/editing";
import { SprottyDiagramIdentifier } from 'sprotty-vscode/lib/lsp';
import { SprottyWebview } from 'sprotty-vscode/lib/sprotty-webview';
import { ActionMessage, JsonMap } from 'sprotty-protocol';
import { UpdateViewAction } from './actions';
import { ContextTablePanel } from './context-table-panel';
import { StpaFormattingEditProvider } from './stpa-formatter';
import { StpaLspWebview } from './wview';
import { SelectAction } from 'sprotty-protocol';

export class StpaLspVscodeExtension extends SprottyLspEditVscodeExtension {

    protected contextTable: ContextTablePanel;
    protected lastUri: string;
    /** Saves the last selected UCA in the context table. */
    protected lastSelectedUCA: string[];

<<<<<<< HEAD
    /** Indicates whether the language server is ready */
    private resolveLSReady: () => void;
    readonly lsReady = new Promise<void>((resolve) => this.resolveLSReady = resolve);
=======
    /** needed for undo/redo actions when ID enforcement is active*/
    protected ignoreNextTextChange: boolean = false;
>>>>>>> f6835cae

    constructor(context: vscode.ExtensionContext) {
        super('stpa', context);
        // user changed configuration settings
        vscode.workspace.onDidChangeConfiguration(() => {
            this.updateViews(this.languageClient, this.lastUri);
            // sends configuration of stpa to the language server
            this.languageClient.sendNotification('configuration', this.collectOptions(vscode.workspace.getConfiguration('pasta')));
        });

        // add auto formatting provider
        let sel: vscode.DocumentSelector = { scheme: 'file', language: 'stpa' };
        vscode.languages.registerDocumentFormattingEditProvider(sel, new StpaFormattingEditProvider());

<<<<<<< HEAD
        // sends configuration of stpa to the language server
        this.languageClient.onNotification("ready", () => {
            this.resolveLSReady();
            this.languageClient.sendNotification('configuration', this.collectOptions(vscode.workspace.getConfiguration('pasta')));
        });
=======
>>>>>>> f6835cae
        // handling of notifications regarding the context table
        this.languageClient.onNotification('contextTable/data', data => this.contextTable.setData(data));
        this.languageClient.onNotification('editor/highlight', (msg: { startLine: number, startChar: number, endLine: number, endChar: number; uri: string; }) => {
            // highlight and reveal the given range in the editor
            const editor = vscode.window.visibleTextEditors.find(visibleEditor => visibleEditor.document.uri.toString() === msg.uri);
            if (editor) {
                const startPosition = new vscode.Position(msg.startLine, msg.startChar);
                const endPosition = new vscode.Position(msg.endLine, msg.endChar);
                editor.selection = new vscode.Selection(startPosition, endPosition);
                editor.revealRange(editor.selection, vscode.TextEditorRevealType.InCenter);
            }
        });

        // textdocument has changed
        vscode.workspace.onDidChangeTextDocument(changeEvent => { this.handleTextChangeEvent(changeEvent); });
        // language client sent workspace edits
        this.languageClient.onNotification('editor/workspaceedit', ({ edits, uri }) => this.applyTextEdits(edits, uri));
        // laguage server is ready
        this.languageClient.onNotification("ready", () => {
            // sends configuration of stpa to the language server
            this.languageClient.sendNotification('configuration', this.collectOptions(vscode.workspace.getConfiguration('pasta')));
        });
    }

    /**
     * Notifies the language server that a textdocument has changed.
     * @param changeEvent The change in the text document.
     */
    protected handleTextChangeEvent(changeEvent: vscode.TextDocumentChangeEvent): void {
        // if the change should be ignored (e.g. for a redo/undo action), the language server is not notified.
        if (this.ignoreNextTextChange) {
            this.ignoreNextTextChange = false;
            return;
        }
        // send the changes to the language server
        const changes = changeEvent.contentChanges;
        const uri = changeEvent.document.uri.toString();
        this.languageClient.sendNotification('editor/textChange', { changes: changes, uri: uri });
    }

    /**
     * Applies text edits to the document.
     * @param edits The edits to apply.
     * @param uri The uri of the document that should be edited.
     */
    protected async applyTextEdits(edits: vscode.TextEdit[], uri: string): Promise<void> {
        // create a workspace edit
        const workSpaceEdit = new vscode.WorkspaceEdit();
        workSpaceEdit.set(vscode.Uri.parse(uri), edits);
        // Apply the edit. Report possible failures.
        const edited = await vscode.workspace.applyEdit(workSpaceEdit);
        if (!edited) {
            console.error("Workspace edit could not be applied!");
            return;
        }
    }

    /**
     * Collects the STPA options of the configuration settings and returns them as a list of their ids and values.
     * @param configuration The workspace configuration options.
     * @returns A list of the workspace options, whereby a option is represented with an id and its value.
     */
    protected collectOptions(configuration: vscode.WorkspaceConfiguration): { id: string, value: any; }[] {
        const values: { id: string, value: any; }[] = [];
        values.push({ id: "checkResponsibilitiesForConstraints", value: configuration.get("checkResponsibilitiesForConstraints") });
        values.push({ id: "checkConstraintsForUCAs", value: configuration.get("checkConstraintsForUCAs") });
        values.push({ id: "checkScenariosForUCAs", value: configuration.get("checkScenariosForUCAs") });
        values.push({ id: "checkSafetyRequirementsForUCAs", value: configuration.get("checkSafetyRequirementsForUCAs") });
        return values;
    }

    protected registerCommands(): void {
        super.registerCommands();
        this.context.subscriptions.push(
            vscode.commands.registerCommand(this.extensionPrefix + '.contextTable.open', async (...commandArgs: any[]) => {
                this.createContextTable();
                await this.contextTable.ready();
                this.lastUri = (commandArgs[0] as vscode.Uri).toString();
                this.languageClient.sendNotification('contextTable/getData', this.lastUri);
            })
        );
        // commands for toggling the provided validation checks
        this.context.subscriptions.push(
            vscode.commands.registerCommand(this.extensionPrefix + '.checks.setCheckResponsibilitiesForConstraints', async (...commandArgs: any[]) => {
                this.createQuickPickForWorkspaceOptions("checkResponsibilitiesForConstraints");
            })
        );
        this.context.subscriptions.push(
            vscode.commands.registerCommand(this.extensionPrefix + '.checks.checkConstraintsForUCAs', async (...commandArgs: any[]) => {
                this.createQuickPickForWorkspaceOptions("checkConstraintsForUCAs");
            })
        );
        this.context.subscriptions.push(
            vscode.commands.registerCommand(this.extensionPrefix + '.checks.checkScenariosForUCAs', async (...commandArgs: any[]) => {
                this.createQuickPickForWorkspaceOptions("checkScenariosForUCAs");
            })
        );
        this.context.subscriptions.push(
            vscode.commands.registerCommand(this.extensionPrefix + '.checks.checkSafetyRequirementsForUCAs', async (...commandArgs: any[]) => {
                this.createQuickPickForWorkspaceOptions("checkSafetyRequirementsForUCAs");
            })
        );
        this.context.subscriptions.push(
            vscode.commands.registerCommand(this.extensionPrefix + '.IDs.undo', async (...commandArgs: any[]) => {
                this.ignoreNextTextChange = true;
                vscode.commands.executeCommand("undo");
            })
        );
        this.context.subscriptions.push(
            vscode.commands.registerCommand(this.extensionPrefix + '.IDs.redo', async (...commandArgs: any[]) => {
                this.ignoreNextTextChange = true;
                vscode.commands.executeCommand("redo");
            })
        );
    }

    /**
     * Creates a quickpick containing the values "true" and "false". The selected value is set for the 
     * configuration option determined by {@code id}.
     * @param id The id of the configuration option that should be set.
     */
    protected createQuickPickForWorkspaceOptions(id: string): void {
        const quickPick = vscode.window.createQuickPick();
        quickPick.items = [{ label: "true" }, { label: "false" }];
        quickPick.onDidChangeSelection((selection) => {
            if (selection[0]?.label === "true") {
                vscode.workspace.getConfiguration('pasta').update(id, true);
            } else {
                vscode.workspace.getConfiguration('pasta').update(id, false);
            }
            quickPick.hide();
        });
        quickPick.onDidHide(() => quickPick.dispose());
        quickPick.show();

    }

    protected getDiagramType(commandArgs: any[]): string | undefined {
        if (commandArgs.length === 0
            || commandArgs[0] instanceof vscode.Uri && commandArgs[0].path.endsWith('.stpa')) {
            return 'stpa-diagram';
        }
        return undefined;
    }

    createContextTable(): void {
        const tablePanel = new ContextTablePanel(
            'Context-Table',
            [this.getExtensionFileUri('pack')],
            this.getExtensionFileUri('pack', 'context-table-panel.js')
        );
        this.contextTable = tablePanel;

        // adds listener for mouse click on a cell
        this.context.subscriptions.push(
            this.contextTable.cellClicked((cell: { rowId: string; columnId: string, text?: string; } | undefined) => {
                if (cell?.text === "No") {
                    // delete selection in the diagram
                    this.singleton?.dispatch(SelectAction.create({ deselectedElementsIDs: this.lastSelectedUCA }));
                    this.lastSelectedUCA = [];
                } else if (cell?.text) {
                    const texts = cell.text.split(",");
                    // language server must determine the range of the selected uca in the editor in order to highlight it
                    // when there are multiple UCAs in the cell only the first one is highlighted in the editor
                    this.languageClient.sendNotification('contextTable/selected', texts[0]);
                    // highlight corresponding node in the diagram and maybe deselect the last selected one
                    this.singleton?.dispatch(SelectAction.create({ selectedElementsIDs: texts, deselectedElementsIDs: this.lastSelectedUCA }));
                    this.lastSelectedUCA = texts;
                }
            })
        );
    }

    createWebView(identifier: SprottyDiagramIdentifier): SprottyWebview {
        const webview = new StpaLspWebview({
            extension: this,
            identifier,
            localResourceRoots: [
                this.getExtensionFileUri('pack')
            ],
            scriptUri: this.getExtensionFileUri('pack', 'webview.js'),
            singleton: true // Change this to `true` to enable a singleton view
        });
        webview.addActionHandler(WorkspaceEditActionHandler);
        webview.addActionHandler(LspLabelEditActionHandler);

        this.singleton = webview;
        return webview;
    }

    protected activateLanguageClient(context: vscode.ExtensionContext): LanguageClient {
        const serverModule = context.asAbsolutePath(path.join('pack', 'language-server'));
        // The debug options for the server
        // --inspect=6009: runs the server in Node's Inspector mode so VS Code can attach to the server for debugging.
        // By setting `process.env.DEBUG_BREAK` to a truthy value, the language server will wait until a debugger is attached.
        const debugOptions = { execArgv: ['--nolazy', `--inspect${process.env.DEBUG_BREAK ? '-brk' : ''}=${process.env.DEBUG_SOCKET || '6009'}`] };

        // If the extension is launched in debug mode then the debug server options are used
        // Otherwise the run options are used
        const serverOptions: ServerOptions = {
            run: { module: serverModule, transport: TransportKind.ipc },
            debug: { module: serverModule, transport: TransportKind.ipc, options: debugOptions }
        };

        const fileSystemWatcher = vscode.workspace.createFileSystemWatcher('**/*.stpa');
        context.subscriptions.push(fileSystemWatcher);

        // Options to control the language client
        const clientOptions: LanguageClientOptions = {
            documentSelector: [{ scheme: 'file', language: 'stpa' }],
            synchronize: {
                // Notify the server about file changes to files contained in the workspace
                fileEvents: fileSystemWatcher
            }
        };

        // Create the language client and start the client.
        const languageClient = new LanguageClient(
            'stpa',
            'stpa',
            serverOptions,
            clientOptions
        );

        // Start the client. This will also launch the server
        languageClient.start();
        // diagram is updated when file changes
        fileSystemWatcher.onDidChange((uri) => this.updateViews(languageClient, uri.toString()));
        return languageClient;
    }

    protected updateViews(languageClient: LanguageClient, uri: string): void {
        this.lastUri = uri;
        if (this.contextTable) {
            languageClient.sendNotification('contextTable/getData', uri);
        }
        if (this.singleton) {
            const mes: ActionMessage = {
                clientId: this.singleton?.diagramIdentifier.clientId,
                action: {
                    kind: UpdateViewAction.KIND,
                    options: {
                        diagramType: this.singleton.diagramIdentifier.diagramType,
                        needsClientLayout: true,
                        needsServerLayout: true,
                        sourceUri: this.singleton.diagramIdentifier.uri
                    } as JsonMap
                } as UpdateViewAction
            };
            languageClient.sendNotification('diagram/accept', mes);
        }
    }
}<|MERGE_RESOLUTION|>--- conflicted
+++ resolved
@@ -35,14 +35,12 @@
     /** Saves the last selected UCA in the context table. */
     protected lastSelectedUCA: string[];
 
-<<<<<<< HEAD
     /** Indicates whether the language server is ready */
     private resolveLSReady: () => void;
     readonly lsReady = new Promise<void>((resolve) => this.resolveLSReady = resolve);
-=======
+
     /** needed for undo/redo actions when ID enforcement is active*/
     protected ignoreNextTextChange: boolean = false;
->>>>>>> f6835cae
 
     constructor(context: vscode.ExtensionContext) {
         super('stpa', context);
@@ -57,14 +55,6 @@
         let sel: vscode.DocumentSelector = { scheme: 'file', language: 'stpa' };
         vscode.languages.registerDocumentFormattingEditProvider(sel, new StpaFormattingEditProvider());
 
-<<<<<<< HEAD
-        // sends configuration of stpa to the language server
-        this.languageClient.onNotification("ready", () => {
-            this.resolveLSReady();
-            this.languageClient.sendNotification('configuration', this.collectOptions(vscode.workspace.getConfiguration('pasta')));
-        });
-=======
->>>>>>> f6835cae
         // handling of notifications regarding the context table
         this.languageClient.onNotification('contextTable/data', data => this.contextTable.setData(data));
         this.languageClient.onNotification('editor/highlight', (msg: { startLine: number, startChar: number, endLine: number, endChar: number; uri: string; }) => {
@@ -84,6 +74,7 @@
         this.languageClient.onNotification('editor/workspaceedit', ({ edits, uri }) => this.applyTextEdits(edits, uri));
         // laguage server is ready
         this.languageClient.onNotification("ready", () => {
+            this.resolveLSReady();
             // sends configuration of stpa to the language server
             this.languageClient.sendNotification('configuration', this.collectOptions(vscode.workspace.getConfiguration('pasta')));
         });
