--- conflicted
+++ resolved
@@ -74,12 +74,9 @@
         this.languageClient.onNotification('editor/workspaceedit', ({ edits, uri }) => this.applyTextEdits(edits, uri));
         // laguage server is ready
         this.languageClient.onNotification("ready", () => {
-<<<<<<< HEAD
             this.resolveLSReady();
-=======
             // open diagram
             vscode.commands.executeCommand(this.extensionPrefix + '.diagram.open', vscode.window.activeTextEditor?.document.uri);
->>>>>>> 5d84cb76
             // sends configuration of stpa to the language server
             this.languageClient.sendNotification('configuration', this.collectOptions(vscode.workspace.getConfiguration('pasta')));
         });
