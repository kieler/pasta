/*
 * KIELER - Kiel Integrated Environment for Layout Eclipse RichClient
 *
 * http://rtsys.informatik.uni-kiel.de/kieler
 *
 * Copyright 2021-2023 by
 * + Kiel University
 *   + Department of Computer Science
 *     + Real-Time and Embedded Systems Group
 *
 * This program and the accompanying materials are made available under the
 * terms of the Eclipse Public License 2.0 which is available at
 * http://www.eclipse.org/legal/epl-2.0.
 *
 * SPDX-License-Identifier: EPL-2.0
 */

import * as path from 'path';
import { ActionMessage, JsonMap, SelectAction } from 'sprotty-protocol';
import { SprottyDiagramIdentifier } from 'sprotty-vscode/lib/lsp';
import { LspLabelEditActionHandler, SprottyLspEditVscodeExtension, WorkspaceEditActionHandler } from "sprotty-vscode/lib/lsp/editing";
import { SprottyWebview } from 'sprotty-vscode/lib/sprotty-webview';
import * as vscode from 'vscode';
import { LanguageClient, LanguageClientOptions, ServerOptions, TransportKind } from 'vscode-languageclient/node';
import { SendCutSetAction, UpdateViewAction } from './actions';
import { ContextTablePanel } from './context-table-panel';
import { StpaFormattingEditProvider } from './stpa-formatter';
import { StpaLspWebview } from './wview';

export class StpaLspVscodeExtension extends SprottyLspEditVscodeExtension {

    protected contextTable: ContextTablePanel;
    protected lastUri: string;
    /** Saves the last selected UCA in the context table. */
    protected lastSelectedUCA: string[];

    /** Indicates whether the language server is ready */
    private resolveLSReady: () => void;
    readonly lsReady = new Promise<void>((resolve) => this.resolveLSReady = resolve);

    /** needed for undo/redo actions when ID enforcement is active*/
    protected ignoreNextTextChange: boolean = false;

    constructor(context: vscode.ExtensionContext) {
        super('pasta', context);
        // user changed configuration settings
        vscode.workspace.onDidChangeConfiguration(() => {
            this.updateViews(this.languageClient, this.lastUri);
            // sends configuration of stpa to the language server
            this.languageClient.sendNotification('configuration', this.collectOptions(vscode.workspace.getConfiguration('pasta')));
        });

        // add auto formatting provider
        const sel: vscode.DocumentSelector = { scheme: 'file', language: 'stpa' }; 
        vscode.languages.registerDocumentFormattingEditProvider(sel, new StpaFormattingEditProvider());

        // handling of notifications regarding the context table
        this.languageClient.onNotification('contextTable/data', data => this.contextTable.setData(data));
        this.languageClient.onNotification('editor/highlight', (msg: { startLine: number, startChar: number, endLine: number, endChar: number; uri: string; }) => {
            // highlight and reveal the given range in the editor
            const editor = vscode.window.visibleTextEditors.find(visibleEditor => visibleEditor.document.uri.toString() === msg.uri);
            if (editor) {
                const startPosition = new vscode.Position(msg.startLine, msg.startChar);
                const endPosition = new vscode.Position(msg.endLine, msg.endChar);
                editor.selection = new vscode.Selection(startPosition, endPosition);
                editor.revealRange(editor.selection, vscode.TextEditorRevealType.InCenter);
            }
        });

        // textdocument has changed
        vscode.workspace.onDidChangeTextDocument(changeEvent => { this.handleTextChangeEvent(changeEvent); });
        // language client sent workspace edits
        this.languageClient.onNotification('editor/workspaceedit', ({ edits, uri }) => this.applyTextEdits(edits, uri));
        // laguage server is ready
        this.languageClient.onNotification("ready", () => {
            this.resolveLSReady();
            // open diagram
            vscode.commands.executeCommand(this.extensionPrefix + '.diagram.open', vscode.window.activeTextEditor?.document.uri);
            // sends configuration of stpa to the language server
            this.languageClient.sendNotification('configuration', this.collectOptions(vscode.workspace.getConfiguration('pasta')));
        });
    }

    

    /**
     * Notifies the language server that a textdocument has changed.
     * @param changeEvent The change in the text document.
     */
    protected handleTextChangeEvent(changeEvent: vscode.TextDocumentChangeEvent): void {
        // if the change should be ignored (e.g. for a redo/undo action), the language server is not notified.
        if (this.ignoreNextTextChange) {
            this.ignoreNextTextChange = false;
            return;
        }
        // send the changes to the language server
        const changes = changeEvent.contentChanges;
        const uri = changeEvent.document.uri.toString();
        this.languageClient.sendNotification('editor/textChange', { changes: changes, uri: uri });
    }

    /**
     * Applies text edits to the document.
     * @param edits The edits to apply.
     * @param uri The uri of the document that should be edited.
     */
    protected async applyTextEdits(edits: vscode.TextEdit[], uri: string): Promise<void> {
        // create a workspace edit
        const workSpaceEdit = new vscode.WorkspaceEdit();
        workSpaceEdit.set(vscode.Uri.parse(uri), edits);
        // Apply the edit. Report possible failures.
        const edited = await vscode.workspace.applyEdit(workSpaceEdit);
        if (!edited) {
            console.error("Workspace edit could not be applied!");
            return;
        }
    }

    /**
     * Collects the STPA options of the configuration settings and returns them as a list of their ids and values.
     * @param configuration The workspace configuration options.
     * @returns A list of the workspace options, whereby a option is represented with an id and its value.
     */
    protected collectOptions(configuration: vscode.WorkspaceConfiguration): { id: string, value: any; }[] {
        const values: { id: string, value: any; }[] = [];
        values.push({ id: "checkResponsibilitiesForConstraints", value: configuration.get("checkResponsibilitiesForConstraints") });
        values.push({ id: "checkConstraintsForUCAs", value: configuration.get("checkConstraintsForUCAs") });
        values.push({ id: "checkScenariosForUCAs", value: configuration.get("checkScenariosForUCAs") });
        values.push({ id: "checkSafetyRequirementsForUCAs", value: configuration.get("checkSafetyRequirementsForUCAs") });
        return values;
    }

    protected registerCommands(): void {
        super.registerCommands();
        this.context.subscriptions.push(
            vscode.commands.registerCommand(this.extensionPrefix + '.contextTable.open', async (...commandArgs: any[]) => {
                this.createContextTable();
                await this.contextTable.ready();
                this.lastUri = (commandArgs[0] as vscode.Uri).toString();
                this.languageClient.sendNotification('contextTable/getData', this.lastUri);
            })
        );
        // commands for toggling the provided validation checks
        this.context.subscriptions.push(
            vscode.commands.registerCommand(this.extensionPrefix + '.checks.setCheckResponsibilitiesForConstraints', async () => {
                this.createQuickPickForWorkspaceOptions("checkResponsibilitiesForConstraints");
            })
        );
        this.context.subscriptions.push(
            vscode.commands.registerCommand(this.extensionPrefix + '.checks.checkConstraintsForUCAs', async () => {
                this.createQuickPickForWorkspaceOptions("checkConstraintsForUCAs");
            })
        );
        this.context.subscriptions.push(
            vscode.commands.registerCommand(this.extensionPrefix + '.checks.checkScenariosForUCAs', async () => {
                this.createQuickPickForWorkspaceOptions("checkScenariosForUCAs");
            })
        );
        this.context.subscriptions.push(
            vscode.commands.registerCommand(this.extensionPrefix + '.checks.checkSafetyRequirementsForUCAs', async () => {
                this.createQuickPickForWorkspaceOptions("checkSafetyRequirementsForUCAs");
            })
        );
        this.context.subscriptions.push(
            vscode.commands.registerCommand(this.extensionPrefix + '.IDs.undo', async () => {
                this.ignoreNextTextChange = true;
                vscode.commands.executeCommand("undo");
            })
        );
        this.context.subscriptions.push(
            vscode.commands.registerCommand(this.extensionPrefix + '.IDs.redo', async () => {
                this.ignoreNextTextChange = true;
                vscode.commands.executeCommand("redo");
            })
        ); 
        //commands for computing and displaying the (minimal) cut sets of the fault tree.
        this.context.subscriptions.push(
            vscode.commands.registerCommand(this.extensionPrefix + '.generate.ftaCutSets', async () =>{ 
                const cutSets:string = await this.languageClient.sendRequest('generate/getCutSets');      
                
                //Send cut sets to webview to display them in a dropdown menu.
                this.dispatchCutSetsToWebview(cutSets);        

                this.createOutputChannel(cutSets, "All cut sets"); 
            })
        );
        this.context.subscriptions.push(
            vscode.commands.registerCommand(this.extensionPrefix + '.generate.ftaMinimalCutSets', async () =>{
                const minimalCutSets:string = await this.languageClient.sendRequest('generate/getMinimalCutSets');

                this.dispatchCutSetsToWebview(minimalCutSets);

                this.createOutputChannel(minimalCutSets, "All minimal cut sets");         
            })
        );     
    }
    /**
     * Sends the cut sets to webview as a SendCutSetAction so that they can be displayed in a dropdown menu.
     * @param cutSets The (minimal) cut sets of the current Fault Tree.
     */
    protected dispatchCutSetsToWebview(cutSets:string):void{
        cutSets = cutSets.substring(cutSets.indexOf("["));
        cutSets = cutSets.slice(1,-2);
        const cutSetArray = cutSets.split(",\n");

        const cutSetDropDownList: { value: any; }[] = [];
            for(const set of cutSetArray){
                cutSetDropDownList.push({value: set});
            }
        this.singleton?.dispatch({ kind: SendCutSetAction.KIND, cutSets: cutSetDropDownList } as SendCutSetAction);
    }

    /**
     * Creates an output channel with the given name and prints the given cut sets. 
     * @param cutSets The cut sets to print.
     * @param channelName The name of the channel.
     */
    protected createOutputChannel(cutSets:string, channelName:string):void{
        const outputCutSets = vscode.window.createOutputChannel(channelName);
        outputCutSets.append(cutSets);
        outputCutSets.show();
    }

    /**
     * Creates a quickpick containing the values "true" and "false". The selected value is set for the 
     * configuration option determined by {@code id}.
     * @param id The id of the configuration option that should be set.
     */
    protected createQuickPickForWorkspaceOptions(id: string): void {
        const quickPick = vscode.window.createQuickPick();
        quickPick.items = [{ label: "true" }, { label: "false" }];
        quickPick.onDidChangeSelection((selection) => {
            if (selection[0]?.label === "true") {
                vscode.workspace.getConfiguration('pasta').update(id, true);
            } else {
                vscode.workspace.getConfiguration('pasta').update(id, false);
            }
            quickPick.hide();
        });
        quickPick.onDidHide(() => quickPick.dispose());
        quickPick.show();

    }

    protected getDiagramType(commandArgs: any[]): string | undefined {
        if (commandArgs.length === 0
            || commandArgs[0] instanceof vscode.Uri && commandArgs[0].path.endsWith('.stpa')) {
            return 'stpa-diagram';
        }
        if(commandArgs[0] instanceof vscode.Uri && commandArgs[0].path.endsWith('.fta')){
            return 'fta-diagram';
        }
            return undefined;
    }

    createContextTable(): void {
        const tablePanel = new ContextTablePanel(
            'Context-Table',
            [this.getExtensionFileUri('pack')],
            this.getExtensionFileUri('pack', 'context-table-panel.js')
        );
        this.contextTable = tablePanel;

        // adds listener for mouse click on a cell
        this.context.subscriptions.push(
            this.contextTable.cellClicked((cell: { rowId: string; columnId: string, text?: string; } | undefined) => {
                if (cell?.text === "No") {
                    // delete selection in the diagram
                    this.singleton?.dispatch(SelectAction.create({ deselectedElementsIDs: this.lastSelectedUCA }));
                    this.lastSelectedUCA = [];
                } else if (cell?.text) {
                    const texts = cell.text.split(",");
                    // language server must determine the range of the selected uca in the editor in order to highlight it
                    // when there are multiple UCAs in the cell only the first one is highlighted in the editor
                    this.languageClient.sendNotification('contextTable/selected', texts[0]);
                    // highlight corresponding node in the diagram and maybe deselect the last selected one
                    this.singleton?.dispatch(SelectAction.create({ selectedElementsIDs: texts, deselectedElementsIDs: this.lastSelectedUCA }));
                    this.lastSelectedUCA = texts;
                }
            })
        );
    }

    createWebView(identifier: SprottyDiagramIdentifier): SprottyWebview {
        const webview = new StpaLspWebview({
            extension: this,
            identifier,
            localResourceRoots: [
                this.getExtensionFileUri('pack')
            ],
            scriptUri: this.getExtensionFileUri('pack', 'webview.js'),
            singleton: true // Change this to `true` to enable a singleton view
        });
        webview.addActionHandler(WorkspaceEditActionHandler);
        webview.addActionHandler(LspLabelEditActionHandler);
        this.singleton = webview;

        
        return webview;
    }

    protected activateLanguageClient(context: vscode.ExtensionContext): LanguageClient {
        const serverModule = context.asAbsolutePath(path.join('pack', 'language-server'));
        // The debug options for the server
        // --inspect=6009: runs the server in Node's Inspector mode so VS Code can attach to the server for debugging.
        // By setting `process.env.DEBUG_BREAK` to a truthy value, the language server will wait until a debugger is attached.
        const debugOptions = { execArgv: ['--nolazy', `--inspect${process.env.DEBUG_BREAK ? '-brk' : ''}=${process.env.DEBUG_SOCKET || '6009'}`] };

        // If the extension is launched in debug mode then the debug server options are used
        // Otherwise the run options are used
        const serverOptions: ServerOptions = {
            run: { module: serverModule, transport: TransportKind.ipc },
            debug: { module: serverModule, transport: TransportKind.ipc, options: debugOptions }
        };

<<<<<<< HEAD
        const fileSystemWatcher = vscode.workspace.createFileSystemWatcher('**/*.{stpa, fta}');
=======
        const fileSystemWatcher = vscode.workspace.createFileSystemWatcher('**/*.{stpa,fta}');
>>>>>>> bdecf97b
        context.subscriptions.push(fileSystemWatcher);

        // Options to control the language client
        const clientOptions: LanguageClientOptions = {
            documentSelector: [
                { scheme: 'file', language: 'stpa' },
                { scheme: 'file', language: 'fta' }
            ],
            synchronize: {
                // Notify the server about file changes to files contained in the workspace
                fileEvents: fileSystemWatcher
            }
        };

        // Create the language client and start the client.
        const languageClient = new LanguageClient(
            'stpa',
            'stpa',
            serverOptions,
            clientOptions
        );

        // Start the client. This will also launch the server
        languageClient.start();
        // diagram is updated when file changes
        fileSystemWatcher.onDidChange((uri) => this.updateViews(languageClient, uri.toString()));
        return languageClient;
    }

    protected updateViews(languageClient: LanguageClient, uri: string): void {
        this.lastUri = uri;
        if (this.contextTable) {
            languageClient.sendNotification('contextTable/getData', uri);
        }
        if (this.singleton) {
            const mes: ActionMessage = {
                clientId: this.singleton?.diagramIdentifier.clientId,
                action: {
                    kind: UpdateViewAction.KIND,
                    options: {
                        diagramType: this.singleton.diagramIdentifier.diagramType,
                        needsClientLayout: true,
                        needsServerLayout: true,
                        sourceUri: this.singleton.diagramIdentifier.uri
                    } as JsonMap
                } as UpdateViewAction
            };
            languageClient.sendNotification('diagram/accept', mes);
        }
    }
}<|MERGE_RESOLUTION|>--- conflicted
+++ resolved
@@ -313,11 +313,8 @@
             debug: { module: serverModule, transport: TransportKind.ipc, options: debugOptions }
         };
 
-<<<<<<< HEAD
-        const fileSystemWatcher = vscode.workspace.createFileSystemWatcher('**/*.{stpa, fta}');
-=======
         const fileSystemWatcher = vscode.workspace.createFileSystemWatcher('**/*.{stpa,fta}');
->>>>>>> bdecf97b
+
         context.subscriptions.push(fileSystemWatcher);
 
         // Options to control the language client
