--- conflicted
+++ resolved
@@ -15,7 +15,16 @@
  * SPDX-License-Identifier: EPL-2.0
  */
 
-<<<<<<< HEAD
+import { ActionMessage, JsonMap, SelectAction } from "sprotty-protocol";
+import { createFileUri } from "sprotty-vscode";
+import { SprottyDiagramIdentifier } from "sprotty-vscode-protocol";
+import { LspWebviewEndpoint, LspWebviewPanelManager, LspWebviewPanelManagerOptions } from "sprotty-vscode/lib/lsp";
+import * as vscode from "vscode";
+import { GenerateSVGsAction } from "./actions";
+import { ContextTablePanel } from "./context-table-panel";
+import { StpaFormattingEditProvider } from "./stpa-formatter";
+import { applyTextEdits, collectOptions, createFile } from "./utils";
+import { StpaLspWebview } from "./wview";
 import * as path from 'path';
 import { ActionMessage, JsonMap, SelectAction } from 'sprotty-protocol';
 import { SprottyDiagramIdentifier } from 'sprotty-vscode/lib/lsp';
@@ -28,27 +37,10 @@
 import { StpaFormattingEditProvider } from './stpa-formatter';
 import { StpaLspWebview } from './wview';
 
-export class StpaLspVscodeExtension extends SprottyLspEditVscodeExtension {
-
-    protected contextTable: ContextTablePanel;
-    protected lastUri: string;
-=======
-import { ActionMessage, JsonMap, SelectAction } from "sprotty-protocol";
-import { createFileUri } from "sprotty-vscode";
-import { SprottyDiagramIdentifier } from "sprotty-vscode-protocol";
-import { LspWebviewEndpoint, LspWebviewPanelManager, LspWebviewPanelManagerOptions } from "sprotty-vscode/lib/lsp";
-import * as vscode from "vscode";
-import { GenerateSVGsAction } from "./actions";
-import { ContextTablePanel } from "./context-table-panel";
-import { StpaFormattingEditProvider } from "./stpa-formatter";
-import { applyTextEdits, collectOptions, createFile } from "./utils";
-import { StpaLspWebview } from "./wview";
-
 export class StpaLspVscodeExtension extends LspWebviewPanelManager {
     protected extensionPrefix: string;
 
     public contextTable: ContextTablePanel;
->>>>>>> 2bc17a6e
     /** Saves the last selected UCA in the context table. */
     protected lastSelectedUCA: string[];
 
@@ -58,14 +50,9 @@
     /** needed for undo/redo actions when ID enforcement is active*/
     ignoreNextTextChange: boolean = false;
 
-<<<<<<< HEAD
-    constructor(context: vscode.ExtensionContext) {
-        super('pasta', context);
-=======
     constructor(options: LspWebviewPanelManagerOptions, extensionPrefix: string) {
         super(options);
         this.extensionPrefix = extensionPrefix;
->>>>>>> 2bc17a6e
         // user changed configuration settings
         vscode.workspace.onDidChangeConfiguration(() => {
             // sends configuration of stpa to the language server
@@ -76,11 +63,7 @@
         });
 
         // add auto formatting provider
-<<<<<<< HEAD
-        const sel: vscode.DocumentSelector = { scheme: 'file', language: 'stpa' }; 
-=======
         const sel: vscode.DocumentSelector = { scheme: "file", language: "stpa" };
->>>>>>> 2bc17a6e
         vscode.languages.registerDocumentFormattingEditProvider(sel, new StpaFormattingEditProvider());
 
         // handling of notifications regarding the context table
@@ -143,165 +126,7 @@
         // send the changes to the language server
         const changes = changeEvent.contentChanges;
         const uri = changeEvent.document.uri.toString();
-<<<<<<< HEAD
-        this.languageClient.sendNotification('editor/textChange', { changes: changes, uri: uri });
-    }
-
-    /**
-     * Applies text edits to the document.
-     * @param edits The edits to apply.
-     * @param uri The uri of the document that should be edited.
-     */
-    protected async applyTextEdits(edits: vscode.TextEdit[], uri: string): Promise<void> {
-        // create a workspace edit
-        const workSpaceEdit = new vscode.WorkspaceEdit();
-        workSpaceEdit.set(vscode.Uri.parse(uri), edits);
-        // Apply the edit. Report possible failures.
-        const edited = await vscode.workspace.applyEdit(workSpaceEdit);
-        if (!edited) {
-            console.error("Workspace edit could not be applied!");
-            return;
-        }
-    }
-
-    /**
-     * Collects the STPA options of the configuration settings and returns them as a list of their ids and values.
-     * @param configuration The workspace configuration options.
-     * @returns A list of the workspace options, whereby a option is represented with an id and its value.
-     */
-    protected collectOptions(configuration: vscode.WorkspaceConfiguration): { id: string, value: any; }[] {
-        const values: { id: string, value: any; }[] = [];
-        values.push({ id: "checkResponsibilitiesForConstraints", value: configuration.get("checkResponsibilitiesForConstraints") });
-        values.push({ id: "checkConstraintsForUCAs", value: configuration.get("checkConstraintsForUCAs") });
-        values.push({ id: "checkScenariosForUCAs", value: configuration.get("checkScenariosForUCAs") });
-        values.push({ id: "checkSafetyRequirementsForUCAs", value: configuration.get("checkSafetyRequirementsForUCAs") });
-        return values;
-    }
-
-    protected registerCommands(): void {
-        super.registerCommands();
-        this.context.subscriptions.push(
-            vscode.commands.registerCommand(this.extensionPrefix + '.contextTable.open', async (...commandArgs: any[]) => {
-                this.createContextTable();
-                await this.contextTable.ready();
-                this.lastUri = (commandArgs[0] as vscode.Uri).toString();
-                this.languageClient.sendNotification('contextTable/getData', this.lastUri);
-            })
-        );
-        // commands for toggling the provided validation checks
-        this.context.subscriptions.push(
-            vscode.commands.registerCommand(this.extensionPrefix + '.checks.setCheckResponsibilitiesForConstraints', async () => {
-                this.createQuickPickForWorkspaceOptions("checkResponsibilitiesForConstraints");
-            })
-        );
-        this.context.subscriptions.push(
-            vscode.commands.registerCommand(this.extensionPrefix + '.checks.checkConstraintsForUCAs', async () => {
-                this.createQuickPickForWorkspaceOptions("checkConstraintsForUCAs");
-            })
-        );
-        this.context.subscriptions.push(
-            vscode.commands.registerCommand(this.extensionPrefix + '.checks.checkScenariosForUCAs', async () => {
-                this.createQuickPickForWorkspaceOptions("checkScenariosForUCAs");
-            })
-        );
-        this.context.subscriptions.push(
-            vscode.commands.registerCommand(this.extensionPrefix + '.checks.checkSafetyRequirementsForUCAs', async () => {
-                this.createQuickPickForWorkspaceOptions("checkSafetyRequirementsForUCAs");
-            })
-        );
-        this.context.subscriptions.push(
-            vscode.commands.registerCommand(this.extensionPrefix + '.IDs.undo', async () => {
-                this.ignoreNextTextChange = true;
-                vscode.commands.executeCommand("undo");
-            })
-        );
-        this.context.subscriptions.push(
-            vscode.commands.registerCommand(this.extensionPrefix + '.IDs.redo', async () => {
-                this.ignoreNextTextChange = true;
-                vscode.commands.executeCommand("redo");
-            })
-        ); 
-        //commands for computing and displaying the (minimal) cut sets of the fault tree.
-        this.context.subscriptions.push(
-            vscode.commands.registerCommand(this.extensionPrefix + '.generate.ftaCutSets', async () =>{ 
-                const cutSets:string = await this.languageClient.sendRequest('generate/getCutSets');      
-                
-                //Send cut sets to webview to display them in a dropdown menu.
-                this.dispatchCutSetsToWebview(cutSets);        
-
-                this.createOutputChannel(cutSets, "All cut sets"); 
-            })
-        );
-        this.context.subscriptions.push(
-            vscode.commands.registerCommand(this.extensionPrefix + '.generate.ftaMinimalCutSets', async () =>{
-                const minimalCutSets:string = await this.languageClient.sendRequest('generate/getMinimalCutSets');
-
-                this.dispatchCutSetsToWebview(minimalCutSets);
-
-                this.createOutputChannel(minimalCutSets, "All minimal cut sets");         
-            })
-        );     
-    }
-    /**
-     * Sends the cut sets to webview as a SendCutSetAction so that they can be displayed in a dropdown menu.
-     * @param cutSets The (minimal) cut sets of the current Fault Tree.
-     */
-    protected dispatchCutSetsToWebview(cutSets:string):void{
-        cutSets = cutSets.substring(cutSets.indexOf("["));
-        cutSets = cutSets.slice(1,-2);
-        const cutSetArray = cutSets.split(",\n");
-
-        const cutSetDropDownList: { value: any; }[] = [];
-            for(const set of cutSetArray){
-                cutSetDropDownList.push({value: set});
-            }
-        this.singleton?.dispatch({ kind: SendCutSetAction.KIND, cutSets: cutSetDropDownList } as SendCutSetAction);
-    }
-
-    /**
-     * Creates an output channel with the given name and prints the given cut sets. 
-     * @param cutSets The cut sets to print.
-     * @param channelName The name of the channel.
-     */
-    protected createOutputChannel(cutSets:string, channelName:string):void{
-        const outputCutSets = vscode.window.createOutputChannel(channelName);
-        outputCutSets.append(cutSets);
-        outputCutSets.show();
-    }
-
-    /**
-     * Creates a quickpick containing the values "true" and "false". The selected value is set for the 
-     * configuration option determined by {@code id}.
-     * @param id The id of the configuration option that should be set.
-     */
-    protected createQuickPickForWorkspaceOptions(id: string): void {
-        const quickPick = vscode.window.createQuickPick();
-        quickPick.items = [{ label: "true" }, { label: "false" }];
-        quickPick.onDidChangeSelection((selection) => {
-            if (selection[0]?.label === "true") {
-                vscode.workspace.getConfiguration('pasta').update(id, true);
-            } else {
-                vscode.workspace.getConfiguration('pasta').update(id, false);
-            }
-            quickPick.hide();
-        });
-        quickPick.onDidHide(() => quickPick.dispose());
-        quickPick.show();
-
-    }
-
-    protected getDiagramType(commandArgs: any[]): string | undefined {
-        if (commandArgs.length === 0
-            || commandArgs[0] instanceof vscode.Uri && commandArgs[0].path.endsWith('.stpa')) {
-            return 'stpa-diagram';
-        }
-        if(commandArgs[0] instanceof vscode.Uri && commandArgs[0].path.endsWith('.fta')){
-            return 'fta-diagram';
-        }
-            return undefined;
-=======
         this.languageClient.sendNotification("editor/textChange", { changes: changes, uri: uri });
->>>>>>> 2bc17a6e
     }
 
     createContextTable(context: vscode.ExtensionContext): void {
@@ -345,43 +170,6 @@
             messageParticipant: participant,
             identifier,
         });
-<<<<<<< HEAD
-        webview.addActionHandler(WorkspaceEditActionHandler);
-        webview.addActionHandler(LspLabelEditActionHandler);
-        this.singleton = webview;
-
-        
-        return webview;
-    }
-
-    protected activateLanguageClient(context: vscode.ExtensionContext): LanguageClient {
-        const serverModule = context.asAbsolutePath(path.join('pack', 'language-server'));
-        // The debug options for the server
-        // --inspect=6009: runs the server in Node's Inspector mode so VS Code can attach to the server for debugging.
-        // By setting `process.env.DEBUG_BREAK` to a truthy value, the language server will wait until a debugger is attached.
-        const debugOptions = { execArgv: ['--nolazy', `--inspect${process.env.DEBUG_BREAK ? '-brk' : ''}=${process.env.DEBUG_SOCKET || '6009'}`] };
-
-        // If the extension is launched in debug mode then the debug server options are used
-        // Otherwise the run options are used
-        const serverOptions: ServerOptions = {
-            run: { module: serverModule, transport: TransportKind.ipc },
-            debug: { module: serverModule, transport: TransportKind.ipc, options: debugOptions }
-        };
-
-        const fileSystemWatcher = vscode.workspace.createFileSystemWatcher('**/*.{stpa,fta}');
-
-        context.subscriptions.push(fileSystemWatcher);
-
-        // Options to control the language client
-        const clientOptions: LanguageClientOptions = {
-            documentSelector: [
-                { scheme: 'file', language: 'stpa' },
-                { scheme: 'file', language: 'fta' }
-            ],
-            synchronize: {
-                // Notify the server about file changes to files contained in the workspace
-                fileEvents: fileSystemWatcher
-=======
     }
 
     /**
@@ -413,7 +201,6 @@
                     mes
                 );
                 return diagramSize;
->>>>>>> 2bc17a6e
             }
         }
         return {};
