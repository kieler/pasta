{
    "name": "stpa-extension",
    "version": "0.1.0",
    "private": true,
    "description": "DSL for STPA",
    "author": "Kiel University <rt-kieler-devel@informatik.uni-kiel.de>",
    "homepage": "https://rtsys.informatik.uni-kiel.de/kieler",
    "scripts": {
      "clean": "lerna run clean --parallel",
      "lint": "lerna run lint --parallel",
      "prebuild": "yarn clean",
      "build": "lerna run build",
      "watch": "lerna run watch --parallel",
      "package": "lerna run build && lerna run package --parallel",
      "prettier": "prettier --write extension/src/"
  },
    "devDependencies": {
      "lerna": "^3.20.2",
      "typescript": "^4.3.2"
    },
    "workspaces": [
<<<<<<< HEAD
      "language-server",
      "extension",
      "table-webview"
=======
      "extension"
>>>>>>> bcaf9012
    ]
  }<|MERGE_RESOLUTION|>--- conflicted
+++ resolved
@@ -19,12 +19,7 @@
       "typescript": "^4.3.2"
     },
     "workspaces": [
-<<<<<<< HEAD
-      "language-server",
-      "extension",
+      "extension"
       "table-webview"
-=======
-      "extension"
->>>>>>> bcaf9012
     ]
   }