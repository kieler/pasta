--- conflicted
+++ resolved
@@ -32,18 +32,11 @@
     static readonly DEFAULT_FEATURES = [connectableFeature, selectFeature,
         layoutContainerFeature, fadeFeature, hoverFeedbackFeature, popupFeature];
 
-<<<<<<< HEAD
     aspect: STPAAspect = STPAAspect.UNDEFINED
     description: string = ""
     hierarchyLvl: number = 0
     connected?: boolean
     level?: number
-=======
-    aspect: STPAAspect = STPAAspect.UNDEFINED;
-    description: string = "";
-    hierarchyLvl: number = 0;
-    connected?: boolean;
->>>>>>> e7c3178e
 }
 
 /**
