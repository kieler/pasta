--- conflicted
+++ resolved
@@ -199,12 +199,9 @@
     @inject(TYPES.IActionDispatcher) private actionDispatcher: IActionDispatcher;
 
     render(model: Readonly<SGraph>, context: RenderingContext, args?: IRenderingArgs): VNode {
-<<<<<<< HEAD
         // to render the template panel the modelrenderer and the canvasbounds are needed
         this.actionDispatcher.dispatch(SendModelRendererAction.create(context as ModelRenderer, model.canvasBounds));
         // if an STPANode is selected, the "connected" attribute is set for the nodes and edges connected to the selected node
-=======
->>>>>>> 1c2defb6
         let allNodes: SNode[] = [];
         collectAllChildren(model.children as SNode[], allNodes);
         selectedNode = allNodes.find(node => node.selected);
