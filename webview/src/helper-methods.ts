/*
 * KIELER - Kiel Integrated Environment for Layout Eclipse RichClient
 *
 * http://rtsys.informatik.uni-kiel.de/kieler
 *
 * Copyright 2021 by
 * + Kiel University
 *   + Department of Computer Science
 *     + Real-Time and Embedded Systems Group
 *
 * This program and the accompanying materials are made available under the
 * terms of the Eclipse Public License 2.0 which is available at
 * http://www.eclipse.org/legal/epl-2.0.
 *
 * SPDX-License-Identifier: EPL-2.0
 */

import { SNode, SEdge } from "sprotty";
import { STPAAspect, STPAEdge, STPANode, STPA_NODE_TYPE } from "./STPA-model";

/**
 * Collects all children of the nodes in {@code nodes}.
 * @param nodes The nodes, which children should be selected.
 * @param children List that is filled by this method with the childrens of {@code nodes}.
 */
export function collectAllChildren(nodes: SNode[], children: SNode[]): void {
    for (const node of nodes) {
<<<<<<< HEAD
        if (node.children && node.children.length != 0) {
            const childrenNodes = node.children.filter(child => child instanceof SNode) as SNode[]
            children.push(...childrenNodes)
            collectAllChildren(childrenNodes, children)
=======
        if (node.children.length != 0) {
            const childrenNodes = node.children.filter(child => child instanceof SNode) as SNode[];
            children.push(...childrenNodes);
            collectAllChildren(childrenNodes, children);
>>>>>>> e7c3178e
        }
    }
}

/**
 * Sets the connected attribute of the nodes and egde connected to {@code node}.
 * @param node The node for which the connected elements should be determined.
 */
export function flagConnectedElements(node: SNode): void {
    (node as STPANode).connected = true;
    if (isSubConstraint(node)) {
        flagSubConsParent(node as STPANode);
    }
    if (isSubHazard(node)) {
        (node.parent as STPANode).connected = true;
        for (const outEdge of (node.parent as STPANode).outgoingEdges) {
            (outEdge as STPAEdge).connected = true;
            flagSuccNodes(outEdge);
        }
    }
    for (const edge of node.incomingEdges) {
        (edge as STPAEdge).connected = true;
        flagPredNodes(edge);
    }
    for (const edge of node.outgoingEdges) {
        (edge as STPAEdge).connected = true;
        flagSuccNodes(edge);
    }
}

/**
 * Sets the connected attribute of the predecessor nodes and edges based on the {@code edge}.
 * @param edge The edge which source and further predecessors should be inspected.
 */
function flagPredNodes(edge: SEdge): void {
    const node = edge.source as SNode;
    (node as STPANode).connected = true;
    if (isSubConstraint(node)) {
        flagSubConsParent(node as STPANode);
    }
    if (node.type == STPA_NODE_TYPE && (node as STPANode).aspect == STPAAspect.HAZARD) {
        const subHazards = node.children.filter(child => child.type == STPA_NODE_TYPE) as STPANode[];
        for (const subH of subHazards) {
            subH.connected = true;
            for (const inEdge of subH.incomingEdges) {
                (inEdge as STPAEdge).connected = true;
                flagPredNodes(inEdge);
            }
        }
    }
    for (const inEdge of node.incomingEdges) {
        (inEdge as STPAEdge).connected = true;
        flagPredNodes(inEdge);
    }
}

/**
 * Sets the connected attribute of the successor nodes and edges based on the {@code edge}.
 * @param edge The edge which target and further successors should be inspected.
 */
function flagSuccNodes(edge: SEdge): void {
    const node = edge.target as SNode;
    (node as STPANode).connected = true;
    if (isSubConstraint(node)) {
        flagSubConsParent(node as STPANode);
    }
    if (isSubHazard(node)) {
        (node.parent as STPANode).connected = true;
        for (const outEdge of (node.parent as STPANode).outgoingEdges) {
            (outEdge as STPAEdge).connected = true;
            flagSuccNodes(outEdge);
        }
    }
    for (const outEdge of node.outgoingEdges) {
        (outEdge as STPAEdge).connected = true;
        flagSuccNodes(outEdge);
    }
}

/**
 * Determines if {@code node} is a sub-hazard.
 * @param node The SNode that should be inspected.
 * @returns whether {@code node} is a sub-hazard.
 */
function isSubHazard(node: SNode): boolean {
    return node.type == STPA_NODE_TYPE && (node as STPANode).aspect == STPAAspect.HAZARD
        && node.parent.type == STPA_NODE_TYPE && (node.parent as STPANode).aspect == STPAAspect.HAZARD;
}

/**
 * Determines if {@code node} is a sub-constraint.
 * @param node The SNode that should be inspected.
 * @returns whether {@code node} is a sub-constraint.
 */
function isSubConstraint(node: SNode): boolean {
    return node.type == STPA_NODE_TYPE && (node as STPANode).aspect == STPAAspect.SYSTEMCONSTRAINT
        && node.parent.type == STPA_NODE_TYPE && (node.parent as STPANode).aspect == STPAAspect.SYSTEMCONSTRAINT;
}

/**
 * Sets the connected attribute of the parents of the system constraint {@code node}.
 * @param node The node, which parents should be added.
 */
function flagSubConsParent(node: STPANode): void {
    let parent = node;
    while (parent.parent.type == STPA_NODE_TYPE && (parent.parent as STPANode).aspect == STPAAspect.SYSTEMCONSTRAINT) {
        parent = parent.parent as STPANode;
        parent.connected = true;
    }
}<|MERGE_RESOLUTION|>--- conflicted
+++ resolved
@@ -25,17 +25,10 @@
  */
 export function collectAllChildren(nodes: SNode[], children: SNode[]): void {
     for (const node of nodes) {
-<<<<<<< HEAD
         if (node.children && node.children.length != 0) {
             const childrenNodes = node.children.filter(child => child instanceof SNode) as SNode[]
             children.push(...childrenNodes)
             collectAllChildren(childrenNodes, children)
-=======
-        if (node.children.length != 0) {
-            const childrenNodes = node.children.filter(child => child instanceof SNode) as SNode[];
-            children.push(...childrenNodes);
-            collectAllChildren(childrenNodes, children);
->>>>>>> e7c3178e
         }
     }
 }
